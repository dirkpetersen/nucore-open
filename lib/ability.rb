--- conflicted
+++ resolved
@@ -55,17 +55,11 @@
         can :manage, User if controller.is_a?(UsersController)
 
         cannot :show_problems, Order
-<<<<<<< HEAD
         can [ :schedule, :agenda, :list, :show ], Facility
 
         can :index, [ BundleProduct, PricePolicy, InstrumentPricePolicy, ItemPricePolicy, ScheduleRule, ServicePricePolicy, ProductAccessory, ProductAccessGroup ]
         can [:instrument_status, :switch], Instrument
         can :edit, [PriceGroupProduct]
-=======
-        can [ :schedule, :agenda, :list ], Facility
-        can :index, [ InstrumentPricePolicy, ItemPricePolicy, ScheduleRule, ServicePricePolicy ]
-
->>>>>>> 08396716
       end
 
       if user.facility_director_of?(resource)
