--- conflicted
+++ resolved
@@ -8,11 +8,8 @@
 //= require jquery.ui.droppable
 //= require jquery.ui.tabs
 //= require jquery.ui.dialog
-<<<<<<< HEAD
 //= require jquery.ui.effect
-=======
 //= require bootstrap
->>>>>>> ffdcf572
 //= require _common
 //= require date
 //= require_tree ./app
