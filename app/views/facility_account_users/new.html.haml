= content_for :sidebar do
  = render :partial => 'admin/shared/sidenav_billing', :locals => { :sidenav_tab => 'accounts' }

= content_for :tabnav do
  = render :partial => 'admin/shared/tabnav_payment_method', :locals => {:secondary_tab => 'members'}

= content_for :h1 do
  =h current_facility

%h2= t('.head')
= form_for(@account_user, :url => facility_account_account_users_path(current_facility, @account)) do |f|
  = f.error_messages

  - if current_owner?
    %p.error= t('.messages.current_user')
  %ul.form
    %li
      = label_tag :account_type, t('.label.account.type')
      = @account.type_string
    %li
      = label_tag :account_number, t('.label.account.number')
      = @account.account_number
    = hidden_field_tag "user_id", @user.id
    %li
      = label_tag :user
      = @user.full_name
    %li
      = f.label :user_role, 'User Role', :class => 'require'
<<<<<<< HEAD
      = f.select :user_role, options_for_select(AccountUser.selectable_user_roles(current_user, current_facility), :selected => AccountUser::ACCOUNT_PURCHASER)
  %ul.inline
    %li= f.submit 'Create', :class => 'btn'
=======
      = f.select :user_role, options_for_select(AccountUser.selectable_user_roles(current_user, current_facility), :selected => @account_user.user_role), {}, :disabled => current_owner?
  %ul.horiz
    %li= f.submit 'Create', :class => 'btn' unless current_owner?
>>>>>>> fc5df2cc
    %li= link_to 'Cancel', facility_account_path(current_facility, @account)<|MERGE_RESOLUTION|>--- conflicted
+++ resolved
@@ -26,13 +26,7 @@
       = @user.full_name
     %li
       = f.label :user_role, 'User Role', :class => 'require'
-<<<<<<< HEAD
-      = f.select :user_role, options_for_select(AccountUser.selectable_user_roles(current_user, current_facility), :selected => AccountUser::ACCOUNT_PURCHASER)
+      = f.select :user_role, options_for_select(AccountUser.selectable_user_roles(current_user, current_facility), :selected => @account_user.user_role), {}, :disabled => current_owner?
   %ul.inline
-    %li= f.submit 'Create', :class => 'btn'
-=======
-      = f.select :user_role, options_for_select(AccountUser.selectable_user_roles(current_user, current_facility), :selected => @account_user.user_role), {}, :disabled => current_owner?
-  %ul.horiz
     %li= f.submit 'Create', :class => 'btn' unless current_owner?
->>>>>>> fc5df2cc
     %li= link_to 'Cancel', facility_account_path(current_facility, @account)