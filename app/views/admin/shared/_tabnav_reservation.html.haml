--- conflicted
+++ resolved
@@ -1,14 +1,6 @@
-<<<<<<< HEAD
-- n_new     = new_or_in_process_orders.count
-- n_problem  = problem_orders.count
-- n_dispute = disputed_orders.count
-%ul.tabs
-  %li.first= link_to "Daily View", timeline_facility_reservations_path(current_facility), { :class => secondary_tab == 'daily' ? 'active' : nil }
-  %li= link_to "New / In Process (#{n_new})", facility_reservations_path, { :class => secondary_tab == 'new' ? 'active' : nil }
-=======
 %ul.tabs.tab_counts
-  %li.first= display_tab "New / In Process", facility_reservations_path, :action => :index
->>>>>>> 501008bb
+  %li.first= link_to "Daily View", timeline_facility_reservations_path(current_facility), { :class => params[:action] == 'timeline' ? 'active' : nil }
+  %li= display_tab "New / In Process", facility_reservations_path, :action => :index
   - if current_user.manager_of?(current_facility)
     %li= display_tab "Problem Reservations", show_problems_facility_reservations_path, :action => :show_problems
     %li= display_tab "Disputed", disputed_facility_reservations_path, :action => :disputed