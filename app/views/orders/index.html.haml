= content_for :h1 do
<<<<<<< HEAD
  My Orders
= content_for :tabnav do
  %ul.tabs
    - @available_statuses.each_with_index do |status, i|
      %li{:class => "#{'first' if i == 0}"}
        = link_to status.humanize, orders_status_path(:status => status), :class => "#{'active' if params[:status] == status}"
=======
  = t_my(Order)

>>>>>>> 5f70d5de
- if @order_details.empty?
  %p.notice= "You have not placed any #{Order.human_name.pluralize.downcase}."
- else
  =render :partial => 'shared/order_details_table', :locals => { :order_details => @order_details }<|MERGE_RESOLUTION|>--- conflicted
+++ resolved
@@ -1,15 +1,10 @@
 = content_for :h1 do
-<<<<<<< HEAD
-  My Orders
+  = t_my(Order)
 = content_for :tabnav do
   %ul.tabs
     - @available_statuses.each_with_index do |status, i|
       %li{:class => "#{'first' if i == 0}"}
         = link_to status.humanize, orders_status_path(:status => status), :class => "#{'active' if params[:status] == status}"
-=======
-  = t_my(Order)
-
->>>>>>> 5f70d5de
 - if @order_details.empty?
   %p.notice= "You have not placed any #{Order.human_name.pluralize.downcase}."
 - else
