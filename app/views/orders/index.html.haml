--- conflicted
+++ resolved
@@ -4,63 +4,4 @@
 - if @order_details.empty?
   %p.notice You have not placed any orders.
 - else
-<<<<<<< HEAD
-  %table
-    %tr
-      %th.centered Actions
-      %th.centered Order #
-      %th Date
-      %th{ :colspan => 2 } Quantity / Product
-      %th.centered Status
-      %th.currency Total
-    - @order_details.each do |od|
-      - order = od.order
-      - res = od.reservation
-      %tr
-        %td.centered
-          - unless res.nil?
-            - if res.can_switch_instrument_on?
-              = link_to "Begin Reservation", order_order_detail_reservation_switch_instrument_path(order, od, res, :switch => 'on')
-            - elsif res.can_switch_instrument_off?
-              = link_to "End Reservation", order_order_detail_reservation_switch_instrument_path(order, od, res, :switch => 'off')
-            - elsif res.can_cancel?
-              - fee = od.cancellation_fee
-              - if fee > 0
-                = link_to "Cancel", order_order_detail_path(order, od, :cancel => 'cancel'), :method => :put, :confirm => "Canceling this reservation will incur a #{number_to_currency fee} fee.  Are you sure you wish to cancel this reservation?"
-              - else
-                = link_to "Cancel", order_order_detail_path(order, od, :cancel => 'cancel'), :method => :put
-        %td.centered= link_to od, order_order_detail_path(order, od)
-        %td=h human_datetime(order.ordered_at)
-        %td.centered=h od.quantity
-        %td
-          %ul
-            %li
-              - product_name = (od.bundle ? "#{h od.bundle} &mdash; " : '') + h(od.product)
-              = "#{h od.product.facility.abbreviation} / #{product_name}"
-              - unless res.nil?
-                - if res.can_edit?
-                  %li.indented= link_to od.reservation, edit_order_order_detail_reservation_path(order, od, od.reservation)
-                - else
-                  %li.indented= link_to od.reservation, order_order_detail_reservation_path(order, od, od.reservation)
-        %td.centered=h od.order_status.name
-        %td.currency
-          - if od.cost_estimated?
-            %span.estimated_cost
-              = h number_to_currency od.estimated_total
-          - elsif od.price_policy.nil?
-            Unassigned
-          - else
-            %span.actual_cost
-              = h number_to_currency od.actual_total
-
-  %p.footnote
-    %span.estimated_cost
-      Orange
-    totals are estimates.
-    %span.actual_cost
-      Green
-    totals are final. Pricing will be assigned to transactions with unassigned totals.
-  = will_paginate(@order_details)
-=======
-  =render :partial => 'shared/order_details_table', :locals => { :order_details => @order_details }
->>>>>>> 649db410
+  =render :partial => 'shared/order_details_table', :locals => { :order_details => @order_details }