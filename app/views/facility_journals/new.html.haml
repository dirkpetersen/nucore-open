--- conflicted
+++ resolved
@@ -3,13 +3,8 @@
   = stylesheet_link_tag 'jquery-ui/jquery-ui'
   :javascript
     $(function(){
-<<<<<<< HEAD
-      $(".datepicker").datepicker({
+      $("#journal_date").datepicker({
         'defaultDate':'#{Time.zone.now.to_datetime.strftime("%m/%d/%y")}',
-=======
-      $("#journal_date").datepicker({
-        'defaultDate':'#{@soonest_journal_date.strftime("%m/%d/%y")}',
->>>>>>> db497f77
         'minDate':'#{@soonest_journal_date.strftime("%m/%d/%y")}',
         'maxDate':'#{Time.zone.now.to_datetime.strftime("%m/%d/%y")}'
       });
