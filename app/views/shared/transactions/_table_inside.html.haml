--- conflicted
+++ resolved
@@ -22,16 +22,12 @@
     %tr{:class => row_class(order_detail)}
       - if @order_detail_action
         %td= check_box_tag "order_detail_ids[]", order_detail.id, false, {:class => 'toggle'}
-<<<<<<< HEAD
       - if @order_detail_link
         %td.nowrap= link_to @order_detail_link[:text], @order_detail_link[:proc].call(order_detail) if @order_detail_link[:display?].call(order_detail)
-      %td.nowrap= link_to order_detail, order_order_detail_path(order_detail.order, order_detail)
-=======
       - if current_facility
         %td.nowrap= link_to order_detail, edit_facility_order_order_detail_path(current_facility, order_detail.order, order_detail)
       - else
         %td.nowrap= link_to order_detail, order_order_detail_path(order_detail.order, order_detail)
->>>>>>> 1f32628d
       %td= order_detail.fulfilled_at.strftime("%m/%d/%Y") if order_detail.fulfilled_at
       - if @extra_date_column and order_detail.send(@extra_date_column)
         %td= order_detail.send(@extra_date_column).strftime("%m/%d/%Y")
