--- conflicted
+++ resolved
@@ -4,12 +4,8 @@
     -if @order_detail_action or @order_detail_link
       %th
     %th= "#{Order.model_name.human} #"
-<<<<<<< HEAD
     %th= "#{OrderDetail.model_name.human} #"
-    %th.nowrap= OrderDetail.human_attribute_name(:fulfilled_at)
-=======
     %th.nowrap= OrderDetail.human_attribute_name(@date_range_field)
->>>>>>> 0f11832c
     - if @extra_date_column
       %th.nowrap= OrderDetail.human_attribute_name(@extra_date_column)
     - if !current_facility || all_facility?
@@ -33,14 +29,9 @@
         %td.nowrap= link_to order_detail.order.id, edit_facility_order_path(order_detail.order.facility, order_detail.order)
         %td.nowrap= link_to order_detail.id, edit_facility_order_order_detail_path(order_detail.order.facility, order_detail.order, order_detail)
       - else
-<<<<<<< HEAD
         %td.nowrap= link_to order_detail.order.id, order_path(order_detail.order)
         %td.nowrap= link_to order_detail.id, order_order_detail_path(order_detail.order, order_detail)
-      %td= order_detail.fulfilled_at.strftime("%m/%d/%Y") if order_detail.fulfilled_at
-=======
-        %td.nowrap= link_to order_detail, order_order_detail_path(order_detail.order, order_detail)
-      %td= order_detail.send(:"#{@date_range_field}").try(:strftime, "%m/%d/%Y")
->>>>>>> 0f11832c
+      %td= order_detail.send(:"#{@date_range_field}").try(:strftime, "%m/%d/%Y")        
       - if @extra_date_column and order_detail.send(@extra_date_column)
         %td= order_detail.send(@extra_date_column).strftime("%m/%d/%Y")
       - if !current_facility || all_facility?
