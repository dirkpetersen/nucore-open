<<<<<<< HEAD
%table
  %tr
    %th.centered Order #
    %th.centered Actions
    %th Reserved For
    %th Product
    %th.centered Status
    %th.currency Total
  - order_details.each do |od|
    - order = od.order
    - res = od.reservation
=======
- content_for :head_content do
  = javascript_include_tag 'pick_accessories'
%table.table.table-striped.table-hover
  %thead
>>>>>>> ffdcf572
    %tr
      %th.centered Order #
      %th.centered Actions
      %th Reserved For
      %th Product
      %th.centered Status
      %th.currency Total
  %tbody
    - order_details.each do |od|
      - order = od.order
      - res = od.reservation
      %tr
        %td.centered= link_to od, current_facility ? edit_facility_order_order_detail_path(current_facility, order, od) : order_order_detail_path(order, od)
        - next unless res
        %td.centered
          - if res.can_switch_instrument_on?
            = link_to t('reservations.switch.start'), order_order_detail_reservation_switch_instrument_path(order, od, res, :switch => 'on')
          - elsif res.can_switch_instrument_off?
            = link_to t('reservations.switch.end'), order_order_detail_reservation_switch_instrument_path(order, od, res, :switch => 'off'), :class => end_reservation_class(res)
          - else
            - if res.can_cancel?
<<<<<<< HEAD
              = ' | '
            %div.hidden{:id => "dialog#{res.id}"}
            = link_to 'Begin Now', order_order_detail_reservation_move_reservation_path(order, od, res), :class => 'move-res', :id => res.id
      %td
        - if res.can_customer_edit?
          = link_to res, current_facility ? edit_facility_order_order_detail_reservation_path(current_facility, order, od, res) : edit_order_order_detail_reservation_path(order, od, res)
        - else
          = link_to res, current_facility ? facility_order_order_detail_reservation_path(current_facility, order, od, res) : order_order_detail_reservation_path(order, od, res)
      %td
        %ul
          %li
            - product_name = (od.bundle ? "#{h od.bundle} &mdash; " : '') + h(od.product)
            = link_to "#{h od.product.facility.abbreviation} / #{product_name}".html_safe, facility_instrument_path(od.product.facility, od.product)
          - unless od.note.blank?
=======
              - fee = od.cancellation_fee
              - if fee > 0
                = link_to "Cancel", order_order_detail_path(order, od, :cancel => 'cancel'), :method => :put, :confirm => "Canceling this reservation will incur a #{number_to_currency fee} fee.  Are you sure you wish to cancel this reservation?"
              - else
                = link_to "Cancel", order_order_detail_path(order, od, :cancel => 'cancel'), :method => :put
            - if res.can_move?
              - if res.can_cancel?
                = ' | '
              = render :partial => 'shared/move_reservation', :locals => { :reservation => res }
              = link_to 'Begin Now', order_order_detail_reservation_move_reservation_path(order, od, res), :class => 'move-res', :id => res.id
        %td
          - if res.can_customer_edit?
            = link_to res, current_facility ? edit_facility_order_order_detail_reservation_path(current_facility, order, od, res) : edit_order_order_detail_reservation_path(order, od, res)
          - else
            = link_to res, current_facility ? facility_order_order_detail_reservation_path(current_facility, order, od, res) : order_order_detail_reservation_path(order, od, res)
        %td
          %ul
>>>>>>> ffdcf572
            %li
              - product_name = (od.bundle ? "#{h od.bundle} &mdash; " : '') + h(od.product)
              = link_to "#{h od.product.facility.abbreviation} / #{product_name}".html_safe, facility_instrument_path(od.product.facility, od.product)
            - unless od.note.blank?
              %li
                %i=h "Note: #{od.note}"
        %td.centered=h od.order_status.name
        %td.currency
          - od.send(:extend, PriceDisplayment)
          = od.reload.wrapped_cost

%p.footnote
  %span.estimated_cost
    Orange
  totals are estimates.
  %span.actual_cost
    Green
  totals are final. Pricing will be assigned to transactions with unassigned totals.
= will_paginate(order_details)<|MERGE_RESOLUTION|>--- conflicted
+++ resolved
@@ -1,21 +1,5 @@
-<<<<<<< HEAD
-%table
-  %tr
-    %th.centered Order #
-    %th.centered Actions
-    %th Reserved For
-    %th Product
-    %th.centered Status
-    %th.currency Total
-  - order_details.each do |od|
-    - order = od.order
-    - res = od.reservation
-=======
-- content_for :head_content do
-  = javascript_include_tag 'pick_accessories'
 %table.table.table-striped.table-hover
   %thead
->>>>>>> ffdcf572
     %tr
       %th.centered Order #
       %th.centered Actions
@@ -37,22 +21,6 @@
             = link_to t('reservations.switch.end'), order_order_detail_reservation_switch_instrument_path(order, od, res, :switch => 'off'), :class => end_reservation_class(res)
           - else
             - if res.can_cancel?
-<<<<<<< HEAD
-              = ' | '
-            %div.hidden{:id => "dialog#{res.id}"}
-            = link_to 'Begin Now', order_order_detail_reservation_move_reservation_path(order, od, res), :class => 'move-res', :id => res.id
-      %td
-        - if res.can_customer_edit?
-          = link_to res, current_facility ? edit_facility_order_order_detail_reservation_path(current_facility, order, od, res) : edit_order_order_detail_reservation_path(order, od, res)
-        - else
-          = link_to res, current_facility ? facility_order_order_detail_reservation_path(current_facility, order, od, res) : order_order_detail_reservation_path(order, od, res)
-      %td
-        %ul
-          %li
-            - product_name = (od.bundle ? "#{h od.bundle} &mdash; " : '') + h(od.product)
-            = link_to "#{h od.product.facility.abbreviation} / #{product_name}".html_safe, facility_instrument_path(od.product.facility, od.product)
-          - unless od.note.blank?
-=======
               - fee = od.cancellation_fee
               - if fee > 0
                 = link_to "Cancel", order_order_detail_path(order, od, :cancel => 'cancel'), :method => :put, :confirm => "Canceling this reservation will incur a #{number_to_currency fee} fee.  Are you sure you wish to cancel this reservation?"
@@ -70,7 +38,6 @@
             = link_to res, current_facility ? facility_order_order_detail_reservation_path(current_facility, order, od, res) : order_order_detail_reservation_path(order, od, res)
         %td
           %ul
->>>>>>> ffdcf572
             %li
               - product_name = (od.bundle ? "#{h od.bundle} &mdash; " : '') + h(od.product)
               = link_to "#{h od.product.facility.abbreviation} / #{product_name}".html_safe, facility_instrument_path(od.product.facility, od.product)
