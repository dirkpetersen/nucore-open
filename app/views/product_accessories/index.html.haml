= content_for :h1 do
  =h current_facility

= content_for :sidebar do
  = render :partial => 'admin/shared/sidenav_product', :locals => {:sidenav_tab => @product.class.name.downcase.pluralize}

= content_for :tabnav do
  = render :partial => 'admin/shared/tabnav_product', :locals => {:secondary_tab => 'accessories'}

%h2=h @product

%p= t('product_accessories.index.description')

- if can? :edit, ProductAccessory
  - if @available_accessories.count > 0
    = form_for @product_accessory, :url => facility_product_product_accessories_path(current_facility, @product, @product_accessory) do |f|
      %p
        %label.required Product
        = f.collection_select :accessory_id, @available_accessories, :id, :to_s
        = f.select :scaling_type, options_for_select(ProductAccessory.scaling_types.map { |t| [t("product_accessories.type.#{t}"), t] })
        = f.submit t('.add')

- if @product_accessories.empty?
  %p.notice= t('.no_accessories')
- else
<<<<<<< HEAD
  %table
    %tr
      %th.actions
      %th Accessory
      %th Scaling Type
    - @product_accessories.each do |pa|
      - accessory = pa.accessory
      %tr
        %td.centered= link_to 'Remove', facility_product_product_accessory_path(current_facility, @product, pa), :method => :delete if can? :delete, pa
        %td= link_to accessory.to_s_with_status, send("manage_facility_#{accessory.class.name.downcase}_path", current_facility, accessory)
        %td.centered= t("product_accessories.type.#{pa.scaling_type}")
=======
  %table.table.table-striped.table-hover
    %thead
      %tr
        %th.actions
        %th Accessory
    %tbody
      - @product_accessories.each do |pa|
        - accessory = pa.accessory
        %tr
          %td.centered= link_to 'Remove', facility_product_product_accessory_path(current_facility, @product, pa), :method => :delete if can? :delete, pa
          %td= link_to accessory.to_s_with_status, send("manage_facility_#{accessory.class.name.downcase}_path", current_facility, accessory)
>>>>>>> ffdcf572
<|MERGE_RESOLUTION|>--- conflicted
+++ resolved
@@ -23,28 +23,16 @@
 - if @product_accessories.empty?
   %p.notice= t('.no_accessories')
 - else
-<<<<<<< HEAD
-  %table
-    %tr
-      %th.actions
-      %th Accessory
-      %th Scaling Type
-    - @product_accessories.each do |pa|
-      - accessory = pa.accessory
-      %tr
-        %td.centered= link_to 'Remove', facility_product_product_accessory_path(current_facility, @product, pa), :method => :delete if can? :delete, pa
-        %td= link_to accessory.to_s_with_status, send("manage_facility_#{accessory.class.name.downcase}_path", current_facility, accessory)
-        %td.centered= t("product_accessories.type.#{pa.scaling_type}")
-=======
   %table.table.table-striped.table-hover
     %thead
       %tr
         %th.actions
         %th Accessory
+        %th Scaling Type
     %tbody
       - @product_accessories.each do |pa|
         - accessory = pa.accessory
         %tr
           %td.centered= link_to 'Remove', facility_product_product_accessory_path(current_facility, @product, pa), :method => :delete if can? :delete, pa
           %td= link_to accessory.to_s_with_status, send("manage_facility_#{accessory.class.name.downcase}_path", current_facility, accessory)
->>>>>>> ffdcf572
+          %td.centered= t("product_accessories.type.#{pa.scaling_type}")
