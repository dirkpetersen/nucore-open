--- conflicted
+++ resolved
@@ -85,12 +85,6 @@
       end
     end
 
-<<<<<<< HEAD
-    # if acting_as, make sure the session use can place orders for the facility
-    if acting_as? && !session_user.administrator? && !operable_facilities.include?(@product.facility)
-      flash[:error] = "You are not authorized to place an order on behalf of another user for the facility #{@product.facility.name}."
-      redirect_to order_url(@order) and return
-=======
     ## make sure the order has an account
     if @order.account.nil?
       ## add auto_assign back here if needed
@@ -98,7 +92,6 @@
       ## save the state to the session and redirect
       session[:add_to_cart] = items
       redirect_to choose_account_order_url(@order) and return
->>>>>>> 28808e95
     end
 
     ## process each item
