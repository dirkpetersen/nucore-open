class ReservationsController < ApplicationController
  customer_tab  :all
  before_filter :authenticate_user!, :except => [ :index ]
  before_filter :check_acting_as,  :only => [ :switch_instrument, :show, :list ]
  before_filter :load_basic_resources, :only => [:new, :create, :edit, :update]
  before_filter :load_and_check_resources, :only => [ :move, :switch_instrument, :pick_accessories ]

  include TranslationHelper

  def initialize
    super
    @active_tab = 'reservations'
  end

  # GET /facilities/1/instruments/1/reservations.js?_=1279579838269&start=1279429200&end=1280034000
  def index
    @facility     = Facility.find_by_url_name!(params[:facility_id])
    @instrument   = @facility.instruments.find_by_url_name!(params[:instrument_id])

    @start_at     = params[:start] ? Time.zone.at(params[:start].to_i) : Time.zone.now
    @start_date   = @start_at.beginning_of_day

    @end_at       = params[:end] ? Time.zone.at(params[:end].to_i) : @start_at.end_of_day

    @reservations = @instrument.reservations.
                                active.
                                in_range(@start_at, @end_at).
                                includes(:order_detail => { :order => :user })


    @rules        = @instrument.schedule_rules

<<<<<<< HEAD
    # restrict to available if it requires if it requires approval,
    # but params[:all] will override that
    @rules = @rules.available_to_user(acting_user) if @instrument.requires_approval

=======

    # restrict to available if it requires approval and the user
    # isn't a facility admin
    if @instrument.requires_approval && acting_user.cannot_override_restrictions?(@instrument)
      @rules = @rules.available_to_user(acting_user)
    end

    # We're not using unavailable rules for month view
>>>>>>> 7585f432

    if @end_at - @start_at <= 1.week
      # build unavailable schedule
      @unavailable = ScheduleRule.unavailable(@rules)
    else
      @unavailable = []
    end

    respond_to do |format|
<<<<<<< HEAD
      as_calendar_object_options = {:start_date => @start_date, :with_details => current_user && params[:with_details]}
=======
      as_calendar_object_options = {:start_date => @start_date, :with_details => params[:with_details]}
>>>>>>> 7585f432
      format.js { render :json => @reservations.map{|r| r.as_calendar_object(as_calendar_object_options)}.flatten +
                                  @unavailable.map{ |r| r.as_calendar_object(as_calendar_object_options)}.flatten }
    end
  end

  # GET /reservations
  # All My Resesrvations
  def list
    notices = []
    now = Time.zone.now
    relation=acting_user.order_details
    in_progress=relation.in_progress_reservations.all
    @status=params[:status]
    @available_statuses = [ in_progress.blank? ? 'upcoming' : 'upcoming &amp; in progress', 'all' ]

    if @status == 'all'
      @order_details = relation.all_reservations.all
    elsif @status == 'upcoming'
      @status=@available_statuses.first
      @order_details = in_progress + relation.upcoming_reservations.all
    else
      return redirect_to reservations_status_path(:status => "upcoming")
    end

    @order_details = @order_details.paginate(:page => params[:page])

    @order_details.each do |od|
      res = od.reservation
      # do you need to click stop
      if res.can_switch_instrument_off?
        notices << "Do not forget to click the \"End Reservation\" link when you finished your #{res} reservation."
      # do you need to begin your reservation
      elsif res.can_switch_instrument_on?
        notices << "You may click the \"Begin Reservation\" link when you are ready to begin your #{res} reservation."
      # do you have a reservation for today
      elsif (res.reserve_start_at.to_s[0..9] == now.to_s[0..9] || res.reserve_start_at < now) && res.reserve_end_at > now
        notices << "You have an upcoming reservation for #{res}."
      end
    end

    existing_notices = flash[:notice].presence ? [flash[:notice]] : []
    flash.now[:notice] = existing_notices.concat(notices).join('<br />').html_safe unless notices.empty?
  end

  # POST /orders/1/order_details/1/reservations
  def create
    raise ActiveRecord::RecordNotFound unless @reservation.nil?
    @reservation = @order_detail.build_reservation(params[:reservation].merge(:instrument => @instrument))

    if !@order_detail.bundled? && params[:order_account].blank?
      flash.now[:error]=I18n.t 'controllers.reservations.create.no_selection'
      @reservation.valid? # run validations so it sets reserve_end_at
      set_windows
      render :new and return
      #return redirect_to new_order_order_detail_reservation_path(@order, @order_detail)
    end

    @reservation.transaction do
      begin
        unless params[:order_account].blank?
          account=Account.find(params[:order_account].to_i)
          if account != @order.account
            @order.invalidate
            @order.update_attributes!(:account => account)
          end
        end

        mergeable=@order_detail.order.to_be_merged?

        @reservation.save_as_user!(session_user)
        @order_detail.reload.assign_estimated_price!(nil, @reservation.reserve_end_at)
        @order_detail.save!

        flash[:notice] = I18n.t 'controllers.reservations.create.success'

        if mergeable
          # merge state can change after call to #save! due to OrderDetailObserver#before_save
          redirect_to edit_facility_order_path(@order_detail.facility, @order_detail.order.merge_order || @order_detail.order)
        elsif @order_detail.product.is_a?(Instrument) && @order.order_details.count == 1
          # only trigger purchase if instrument
          # and is only thing in cart (isn't bundled or on a multi-add order)
          redirect_to purchase_order_path(@order)
        else
          redirect_to cart_path
        end

        return
      rescue ActiveRecord::RecordInvalid => e
        logger.error e.message
        raise ActiveRecord::Rollback
      rescue Exception => e
        logger.error e.message
        flash.now[:error] = I18n.t('orders.purchase.error')
        flash.now[:error] += " #{e.message}" if e.message
        raise ActiveRecord::Rollback
      end
    end
    set_windows
    render :action => "new"
  end

  # GET /orders/1/order_details/1/reservations/new
  def new
    raise ActiveRecord::RecordNotFound unless @reservation.nil?
    @reservation  = @instrument.next_available_reservation || Reservation.new(:instrument => @instrument, :duration_value => (@instrument.min_reserve_mins.to_i < 15 ? 15 : @instrument.min_reserve_mins), :duration_unit => 'minutes')
    flash[:notice] = t_model_error(Instrument, 'acting_as_not_on_approval_list') unless @instrument.is_approved_for?(acting_user)
    set_windows

  end

  # GET /orders/:order_id/order_details/:order_detail_id/reservations/:id(.:format)
  def show
    @order        = Order.find(params[:order_id])
    @order_detail = @order.order_details.find(params[:order_detail_id])
    @reservation  = Reservation.find(params[:id])

    raise ActiveRecord::RecordNotFound if (@reservation != @order_detail.reservation)
  end

  # GET /orders/1/order_details/1/reservations/1/edit
  def edit
    # TODO you shouldn't be able to edit reservations that have passed or are outside of the cancellation period (check to make sure order has been placed)
    raise ActiveRecord::RecordNotFound if (params[:id].to_i != @reservation.id || @reservation.canceled_at || @reservation.actual_start_at || @reservation.actual_end_at)
    set_windows
  end

  # PUT  /orders/1/order_details/1/reservations/1
  def update
    # TODO you shouldn't be able to edit reservations that have passed or are outside of the cancellation period (check to make sure order has been placed)
    raise ActiveRecord::RecordNotFound if (params[:id].to_i != @reservation.id || @reservation.canceled_at || @reservation.actual_start_at || @reservation.actual_end_at)

    # clear existing reservation attributes
    [:reserve_start_at, :reserve_end_at].each do |k|
      @reservation.send("#{k}=", nil)
    end
    # set new reservation attributes
    params[:reservation].each_pair do |k, v|
      @reservation.send("#{k}=", v)
    end


    Reservation.transaction do
      begin
        @reservation.save_as_user!(session_user)
        @order_detail.assign_estimated_price(nil, @reservation.reserve_end_at)
        @order_detail.save!
        flash[:notice] = 'The reservation was successfully updated.'
        redirect_to (@order.purchased? ? reservations_path : cart_path) and return
      rescue ActiveRecord::RecordInvalid => e
        raise ActiveRecord::Rollback
      end
    end
    set_windows
    render :action => "edit"
  end

  # GET /orders/:order_id/order_details/:order_detail_id/reservations/:reservation_id/move
  # this action should really respond to a PUT only but for some reason that doesn't work w/ jQuery UI popup
  def move
    earlier=@reservation.earliest_possible

    unless earlier
      flash[:notice]='Sorry, but your reservation can no longer be moved.'
    else
      begin
        @reservation.move_to!(earlier)
        flash[:notice]='The reservation was moved successfully.'
      rescue => e
        flash[:error]='Sorry, but your reservation could not be moved. Please try again later.'
        Rails.logger.error(e.backtrace.join("\n"))
      end
    end

    return redirect_to reservations_path
  end

  # GET /orders/:order_id/order_details/:order_detail_id/reservations/switch_instrument
  def switch_instrument
    authorize! :start_stop, @reservation

    relay_error_msg = 'An error was encountered while attempted to toggle the instrument. Please try again.'
    raise ActiveRecord::RecordNotFound unless params[:switch] && (params[:switch] == 'on' || params[:switch] == 'off')

    begin
      relay = @instrument.relay
      if (params[:switch] == 'on' && @reservation.can_switch_instrument_on?)
        status=Rails.env.production? ? nil : true

        if status.nil?
          relay.activate
          status = relay.get_status
        end

        if status
          @reservation.actual_start_at = Time.zone.now
          @reservation.save!
          flash[:notice] = 'The instrument has been activated successfully'
        else
          raise Exception
        end
        @instrument.instrument_statuses.create(:is_on => status)
      elsif (params[:switch] == 'off' && @reservation.can_switch_instrument_off?)
        status=Rails.env.production? ? nil : false

        if status.nil?
          port=@instrument.relay.port
          relay.deactivate
          status = relay.get_status
        end

        if status == false
          @reservation.actual_end_at = Time.zone.now
          @reservation.save!
          flash[:notice] = 'The instrument has been deactivated successfully'
        else
          raise Exception
        end
        @instrument.instrument_statuses.create(:is_on => status)

        # reservation is done, now give the best price
        @reservation.order_detail.assign_price_policy
        @reservation.order_detail.save!
      else
        raise Exception
      end
    rescue Exception => e
      flash[:error] = relay_error_msg
    end

    if params[:switch] == 'off'
      @product_accessories = @instrument.product_accessories.for_acting_as(acting_as?)
      if @product_accessories.present?
        render 'pick_accessories', :layout => false and return
      end
    end

    redirect_to params[:redirect_to] || request.referer || order_order_detail_path(@order, @order_detail)
  end

  def pick_accessories
    @error_status = nil
    @errors_by_id = {}
    @product_accessories = @instrument.product_accessories.for_acting_as(acting_as?)
    @complete_state = OrderStatus.find_by_name!('Complete')

    @count = 0
    params.each do |k, v|
      if k =~ /quantity(\d+)/ and v.present?
        OrderDetail.transaction do
          product   = @facility.products.find_by_id!($1)
          quantity  = v.to_i
          new_od    = nil

          begin
            if quantity > 0
              new_ods = @order.add(product, quantity)
              new_ods.map{|od| od.change_status!(@complete_state)}
              @count += quantity
            else
              raise ArgumentError.new
            end

            next
          rescue ArgumentError
            ## otherwise something's wrong w/ new_od... safe it for the view
            @error_status = 406
            @errors_by_id[product.id] = "Invalid Quantity"

            ## all save or non save.
            raise ActiveRecord::Rollback
          end
        end
      end
    end

    if @error_status
      @product_accessories = @instrument.product_accessories.for_acting_as(acting_as?)
      render 'pick_accessories', :format => :html, :layout => false, :status => @error_status
    else
      flash[:notice] = "Reservation Ended, #{helpers.pluralize(@count, 'accessory')} added"
      render :nothing => true, :status => 200
    end

  end

  private
  def load_basic_resources
    @order_detail = Order.find(params[:order_id]).order_details.find(params[:order_detail_id])
    @order = @order_detail.order
    @reservation = @order_detail.reservation
    @instrument   = @order_detail.product
    @facility = @instrument.facility
    nil
  end
  def load_and_check_resources
    load_basic_resources
    #@reservation  = @instrument.reservations.find_by_id_and_order_detail_id(params[:reservation_id], @order_detail.id)
    raise ActiveRecord::RecordNotFound if @reservation.blank?
  end

  def ability_resource
    return @reservation
  end

  def set_windows
    user_price_groups     = @order.user.price_groups.presence || []
    # @order.account could be nil if quick reservation
    account_price_groups  = @order.account.try(:price_groups).presence || []
    groups = (user_price_groups + account_price_groups).flatten.uniq
    @max_window = session_user.operator_of?(@facility) ? 365 : @reservation.longest_reservation_window(groups)
    @max_days_ago = session_user.operator_of?(@facility) ? -365 : 0
    # initialize calendar time constraints
    @min_date     = (Time.zone.now + @max_days_ago.days).strftime("%Y%m%d")
    @max_date     = (Time.zone.now + @max_window.days).strftime("%Y%m%d")
  end
  def helpers
    ActionController::Base.helpers
  end
end<|MERGE_RESOLUTION|>--- conflicted
+++ resolved
@@ -30,22 +30,13 @@
 
     @rules        = @instrument.schedule_rules
 
-<<<<<<< HEAD
-    # restrict to available if it requires if it requires approval,
-    # but params[:all] will override that
-    @rules = @rules.available_to_user(acting_user) if @instrument.requires_approval
-
-=======
-
     # restrict to available if it requires approval and the user
     # isn't a facility admin
-    if @instrument.requires_approval && acting_user.cannot_override_restrictions?(@instrument)
+    if @instrument.requires_approval && acting_user && acting_user.cannot_override_restrictions?(@instrument)
       @rules = @rules.available_to_user(acting_user)
     end
 
     # We're not using unavailable rules for month view
->>>>>>> 7585f432
-
     if @end_at - @start_at <= 1.week
       # build unavailable schedule
       @unavailable = ScheduleRule.unavailable(@rules)
@@ -54,11 +45,8 @@
     end
 
     respond_to do |format|
-<<<<<<< HEAD
       as_calendar_object_options = {:start_date => @start_date, :with_details => current_user && params[:with_details]}
-=======
       as_calendar_object_options = {:start_date => @start_date, :with_details => params[:with_details]}
->>>>>>> 7585f432
       format.js { render :json => @reservations.map{|r| r.as_calendar_object(as_calendar_object_options)}.flatten +
                                   @unavailable.map{ |r| r.as_calendar_object(as_calendar_object_options)}.flatten }
     end
