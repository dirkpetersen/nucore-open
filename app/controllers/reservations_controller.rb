class ReservationsController < ApplicationController
  customer_tab  :all
  before_filter :authenticate_user!
  before_filter :check_acting_as,  :only => [ :switch_instrument, :show, :list]
  before_filter :load_basic_resources, :only => [:new, :create, :edit, :update]
  before_filter :load_and_check_resources, :only => [ :move, :switch_instrument ]

  include TranslationHelper
  
  def initialize
    super
    @active_tab = 'reservations'
  end

  # GET /facilities/1/instruments/1/reservations.js?_=1279579838269&start=1279429200&end=1280034000
  def index
    @facility     = Facility.find_by_url_name!(params[:facility_id])
    @instrument   = @facility.instruments.find_by_url_name!(params[:instrument_id])
    @start_at     = params[:start] ? Time.zone.at(params[:start].to_i) : Time.zone.now
    @start_date   = @start_at.to_date
    @end_at       = params[:end] ? Time.zone.at(params[:end].to_i) : @start_at
    @reservations = @instrument.reservations.active
    @rules        = @instrument.schedule_rules
    
    # restrict to available if it requires if it requires approval,
    # but params[:all] will override that
    @rules = @rules.available_to_user(acting_user) if @instrument.requires_approval
    
    
    if @end_at - @start_at <= 1.week
      # build unavailable schedule
      @unavailable = ScheduleRule.unavailable(@rules)
    else
      @unavailable = []
    end

    respond_to do |format|
      as_calendar_object_options = {:start_date => @start_date, :with_details => params[:with_details]}
      format.js { render :json => @reservations.map{|r| r.as_calendar_object(as_calendar_object_options)}.flatten + 
                                  @unavailable.map{ |r| r.as_calendar_object(as_calendar_object_options)}.flatten }
    end
  end

  # GET /reservations
  # All My Resesrvations
  def list
    notices = []
    now = Time.zone.now
    @available_statuses = ['upcoming', 'all']
    case params[:status]
    when 'upcoming'
      @order_details = current_user.order_details.upcoming_reservations
    when 'all'
      @order_details = current_user.order_details.all_reservations
    else
      redirect_to reservations_status_path(:status => "upcoming")
      return
    end
    @order_details = @order_details.paginate(:page => params[:page])
    
      # joins(:order).
      # includes(:reservation).
      # where("orders.ordered_at IS NOT NULL").
      # order('orders.ordered_at DESC').all

    #@order_details=@order_details.delete_if{|od| od.reservation.nil? }.paginate(:page => params[:page])

    @order_details.each do |od|
      res = od.reservation
      # do you need to click stop
      if res.can_switch_instrument_off?
        notices << "Do not forget to click the \"End Reservation\" link when you finished your #{res} reservation."
      # do you need to begin your reservation
      elsif res.can_switch_instrument_on?
        notices << "You may click the \"Begin Reservation\" link when you are ready to begin your #{res} reservation."
      # do you have a reservation for today
      elsif (res.reserve_start_at.to_s[0..9] == now.to_s[0..9] || res.reserve_start_at < now) && res.reserve_end_at > now
        notices << "You have an upcoming reservation for #{res}."
      end
    end

    flash.now[:notice] = notices.join('<br />').html_safe unless notices.empty?
  end

  # POST /orders/1/order_details/1/reservations
  def create
    raise ActiveRecord::RecordNotFound unless @reservation.nil?
    @reservation  = @instrument.reservations.new(params[:reservation])
    @reservation.order_detail = @order_detail
    
    if !@order_detail.bundled? && params[:order_account].blank?
      flash[:error]=I18n.t 'controllers.reservations.create.no_selection'
      return redirect_to new_order_order_detail_reservation_path(@order, @order_detail)
    end

    Reservation.transaction do
      begin
        unless params[:order_account].blank?
          account=Account.find(params[:order_account].to_i)
          if account != @order.account
            @order.invalidate
            @order.update_attributes!(:account_id => account.id)
            @order_detail.update_account(account)
            @order_detail.save!
          end
        end
        @reservation.save_as_user!(session_user)
        
        groups = (@order.user.price_groups + @order.account.price_groups).flatten.uniq
        @cheapest_price_policy = @reservation.cheapest_price_policy(groups)
        if @cheapest_price_policy
          costs = @cheapest_price_policy.estimate_cost_and_subsidy(@reservation.reserve_start_at, @reservation.reserve_end_at)
          @order_detail.estimated_cost    = costs[:cost]
          @order_detail.estimated_subsidy = costs[:subsidy]
          @order_detail.save!
        end
        flash[:notice] = I18n.t 'controllers.reservations.create.success'

        if @order_detail.product.is_a?(Instrument) && !@order_detail.bundled?
          redirect_to purchase_order_path(@order)
        else
          redirect_to cart_path
        end

        return
<<<<<<< HEAD
      rescue ActiveRecord::RecordInvalid => e
=======
      rescue Exception => e
        logger.error(e.message)
>>>>>>> a106566e
        raise ActiveRecord::Rollback
      end
    end
    set_windows
    render :action => "new"
  end

  # GET /orders/1/order_details/1/reservations/new
  def new
    raise ActiveRecord::RecordNotFound unless @reservation.nil?
    @reservation  = @instrument.next_available_reservation || Reservation.new(:instrument => @instrument, :duration_value => (@instrument.min_reserve_mins.to_i < 15 ? 15 : @instrument.min_reserve_mins), :duration_unit => 'minutes')
    flash[:notice] = t_model_error(Instrument, 'acting_as_not_on_approval_list') unless @instrument.is_approved_for?(acting_user)
    set_windows
    
  end

  # GET /orders/:order_id/order_details/:order_detail_id/reservations/:id(.:format)
  def show
    @order        = Order.find(params[:order_id])
    @order_detail = @order.order_details.find(params[:order_detail_id])
    @reservation  = Reservation.find(params[:id])
    
    raise ActiveRecord::RecordNotFound if (@reservation != @order_detail.reservation)
  end

  # GET /orders/1/order_details/1/reservations/1/edit
  def edit
    # TODO you shouldn't be able to edit reservations that have passed or are outside of the cancellation period (check to make sure order has been placed)
    raise ActiveRecord::RecordNotFound if (params[:id].to_i != @reservation.id || @reservation.canceled_at || @reservation.actual_start_at || @reservation.actual_end_at)
    set_windows
  end

  # PUT  /orders/1/order_details/1/reservations/1
  def update
    # TODO you shouldn't be able to edit reservations that have passed or are outside of the cancellation period (check to make sure order has been placed)
    raise ActiveRecord::RecordNotFound if (params[:id].to_i != @reservation.id || @reservation.canceled_at || @reservation.actual_start_at || @reservation.actual_end_at)

    # clear existing reservation attributes
    [:reserve_start_at, :reserve_end_at].each do |k|
      @reservation.send("#{k}=", nil)
    end
    # set new reservation attributes
    params[:reservation].each_pair do |k, v|
      @reservation.send("#{k}=", v)
    end


    Reservation.transaction do
      begin
        @reservation.save_as_user!(session_user)
        groups = (@order.user.price_groups + @order.account.price_groups).flatten.uniq
        @cheapest_price_policy = @reservation.cheapest_price_policy(groups)
        if @cheapest_price_policy
          costs = @cheapest_price_policy.estimate_cost_and_subsidy(@reservation.reserve_start_at, @reservation.reserve_end_at)
          @order_detail.estimated_cost    = costs[:cost]
          @order_detail.estimated_subsidy = costs[:subsidy]
          @order_detail.save!
        end
        flash[:notice] = 'The reservation was successfully updated.'
        redirect_to (@order.purchased? ? reservations_path : cart_path) and return
      rescue ActiveRecord::RecordInvalid => e
        raise ActiveRecord::Rollback
      end
    end
    set_windows
    render :action => "edit"
  end

  # GET /orders/:order_id/order_details/:order_detail_id/reservations/:reservation_id/move
  # this action should really respond to a PUT only but for some reason that doesn't work w/ jQuery UI popup
  def move
    earlier=@reservation.earliest_possible

    unless earlier
      flash[:notice]='Sorry, but your reservation can no longer be moved.'
    else
      begin
        @reservation.move_to!(earlier)
        flash[:notice]='The reservation was moved successfully.'
      rescue => e
        flash[:error]='Sorry, but your reservation could not be moved. Please try again later.'
        Rails.logger.error(e.backtrace.join("\n"))
      end
    end

    return redirect_to reservations_path
  end

  # GET /orders/:order_id/order_details/:order_detail_id/reservations/switch_instrument
  def switch_instrument
    relay_error_msg = 'An error was encountered while attempted to toggle the instrument. Please try again.'
    raise ActiveRecord::RecordNotFound unless params[:switch] && (params[:switch] == 'on' || params[:switch] == 'off')
    
    begin
      relay = @instrument.relay
      if (params[:switch] == 'on' && @reservation.can_switch_instrument_on?)
        status=Rails.env.production? ? nil : true

        if status.nil?
          port=@instrument.relay.port
          relay.activate_port(port)
          status = relay.get_status_port(port)
        end

        if status
          @reservation.actual_start_at = Time.zone.now
          @reservation.save!
          flash[:notice] = 'The instrument has been activated successfully'
        else
          raise Exception
        end
        @instrument.instrument_statuses.create(:is_on => status)
      elsif (params[:switch] == 'off' && @reservation.can_switch_instrument_off?)
        status=Rails.env.production? ? nil : false

        if status.nil?
          port=@instrument.relay.port
          relay.deactivate_port(port)
          status = relay.get_status_port(port)
        end

        if status == false
          @reservation.actual_end_at = Time.zone.now
          @reservation.save!
          flash[:notice] = 'The instrument has been deactivated successfully'
        else
          raise Exception
        end
        @instrument.instrument_statuses.create(:is_on => status)

        # reservation is done, now give the best price
        @reservation.order_detail.assign_price_policy
        @reservation.order_detail.save!
      else
        raise Exception
      end
    rescue Exception => e
      flash[:error] = relay_error_msg
    end

    redirect_to params[:redirect_to] || request.referer || order_order_detail_path(@order, @order_detail)
  end


  private
  def load_basic_resources
    @order_detail = Order.find(params[:order_id]).order_details.find(params[:order_detail_id])
    @order = @order_detail.order
    @reservation = @order_detail.reservation
    @instrument   = @order_detail.product
    @facility = @instrument.facility
  end
  def load_and_check_resources
    load_basic_resources
    #@reservation  = @instrument.reservations.find_by_id_and_order_detail_id(params[:reservation_id], @order_detail.id)
    raise ActiveRecord::RecordNotFound if @reservation.blank?
    raise ActiveRecord::RecordNotFound unless @order.user_id == session_user.id
  end
  def set_windows
    groups = (@order.user.price_groups + @order.account.price_groups).flatten.uniq
    @max_window = session_user.operator_of?(@facility) ? 365 : @reservation.longest_reservation_window(groups)
    @max_days_ago = session_user.operator_of?(@facility) ? -365 : 0
    # initialize calendar time constraints
    @min_date     = (Time.zone.now + @max_days_ago.days).strftime("%Y%m%d")
    @max_date     = (Time.zone.now + @max_window.days).strftime("%Y%m%d")
  end

end<|MERGE_RESOLUTION|>--- conflicted
+++ resolved
@@ -123,12 +123,7 @@
         end
 
         return
-<<<<<<< HEAD
       rescue ActiveRecord::RecordInvalid => e
-=======
-      rescue Exception => e
-        logger.error(e.message)
->>>>>>> a106566e
         raise ActiveRecord::Rollback
       end
     end
