--- conflicted
+++ resolved
@@ -2,13 +2,10 @@
   admin_tab     :all
   before_filter :authenticate_user!
   before_filter :check_acting_as
-<<<<<<< HEAD
+
   before_filter :init_current_facility
-  before_filter { authorize! :manage_billing, current_facility }
-=======
   before_filter :check_billing_access
   
->>>>>>> 282fd572
   include TransactionSearch
   
   layout 'two_column_head'
