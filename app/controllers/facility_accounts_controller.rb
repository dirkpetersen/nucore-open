class FacilityAccountsController < ApplicationController
  module Overridable
    extend ActiveSupport::Concern

    module ClassMethods
      def billing_access_checked_actions
        [ :accounts_receivable, :show_statement ]
      end
    end

    module InstanceMethods
      def account_class_params
        params[:account] || params[:nufs_account]
      end

      def configure_new_account(account)
        # set temporary expiration to be updated later
        account.valid? # populate virtual charstring attributes required by set_expires_at
        account.errors.clear

        # be verbose with failures. Too many tasks (#29563, #31873) need it
        begin
          account.set_expires_at!
          account.errors.add(:base, I18n.t('controllers.facility_accounts.create.expires_at_missing')) unless account.expires_at
        rescue ValidatorError => e
          account.errors.add(:base, e.message)
        end
      end
    end
  end

  include Overridable

  admin_tab     :all
  before_filter :authenticate_user!
  before_filter :check_acting_as
  before_filter :init_current_facility
  before_filter :init_account

<<<<<<< HEAD
  load_resource :class => Affiliate, :find_by => :name, :only => :create
  skip_authorize_resource :class => Affiliate, :only => :create
  load_and_authorize_resource :class => Account
=======
  authorize_resource :class => Account
>>>>>>> 96809753

  before_filter :check_billing_access, :only => billing_access_checked_actions

  layout 'two_column'

  def initialize
    @active_tab = 'admin_billing'
    super
  end

  # GET /facilties/:facility_id/accounts
  def index
    @accounts = Account.has_orders_for_facility(current_facility).paginate(:page => params[:page])
  end

  # GET /facilties/:facility_id/accounts/:id
  def show
  end

  # GET /facilities/:facility_id/accounts/new
  def new
    @owner_user = User.find(params[:owner_user_id])
    @account    = @owner_user.accounts.new(:expires_at => Time.zone.now + 1.year)
  end

  # GET /facilities/:facility_id/accounts/:id/edit
  def edit
  end

  # PUT /facilities/:facility_id/accounts/:id
  def update
    class_params = account_class_params

    if @account.is_a?(AffiliateAccount)
      class_params[:affiliate]=Affiliate.find_by_name(class_params[:affiliate])
      class_params[:affiliate_other]=nil if class_params[:affiliate] != Affiliate::OTHER
    end

    if @account.update_attributes(class_params)
      flash[:notice] = I18n.t('controllers.facility_accounts.update')
      redirect_to facility_account_path
    else
      render :action => "edit"
    end
  end

  # POST /facilities/:facility_id/accounts
  def create
    class_params        = account_class_params
    acct_class=Class.const_get(params[:class_type])

    if acct_class.included_modules.include?(AffiliateAccount)
      class_params[:affiliate]=Affiliate.find_by_name(class_params[:affiliate])
      class_params[:affiliate_other]=nil if class_params[:affiliate] != Affiliate::OTHER
    end

    @owner_user         = User.find(params[:owner_user_id])
    @account            = acct_class.new(class_params)
    @account.created_by = session_user.id
    @account.account_users_attributes = [{:user_id => params[:owner_user_id], :user_role => 'Owner', :created_by => session_user.id }]
    @account.facility_id = current_facility.id if @account.class.limited_to_single_facility?

    configure_new_account @account
    return render :action => 'new' unless @account.errors[:base].empty?

    if @account.save
      flash[:notice] = 'Account was successfully created.'
      redirect_to(user_accounts_path(current_facility, @account.owner_user)) and return
    else
      render :action => 'new'
    end
  end

  def new_account_user_search
  end

  def user_search
  end

  # GET /facilities/:facility_id/accounts/search
  def search
    flash.now[:notice] = 'This page is not yet implemented'
  end

  # GET/POST /facilities/:facility_id/accounts/search_results
  def search_results
    owner_where_clause =<<-end_of_where
      (
        LOWER(users.first_name) LIKE :term
        OR LOWER(users.last_name) LIKE :term
        OR LOWER(users.username) LIKE :term
        OR LOWER(CONCAT(users.first_name, users.last_name)) LIKE :term
      )
      AND account_users.user_role = :acceptable_role
      AND account_users.deleted_at IS NULL
    end_of_where
    term   = generate_multipart_like_search_term(params[:search_term])
    if params[:search_term].length >= 3

      # retrieve accounts matched on user for this facility
      @accounts = Account.joins(:account_users => :user).for_facility(current_facility).where(
        owner_where_clause,
        :term             => term,
        :acceptable_role  => 'Owner').
        order('users.last_name, users.first_name')
      
      # retrieve accounts matched on account_number for this facility
      @accounts += Account.for_facility(current_facility).where(
        "LOWER(account_number) LIKE ?", term).
        order('type, account_number')
      
      # only show an account once.
      @accounts = @accounts.uniq.paginate(:page => params[:page]) #hash options and defaults - :page (1), :per_page (30), :total_entries (arr.length)
    else
      flash.now[:errors] = 'Search terms must be 3 or more characters.'
    end
    respond_to do |format|
      format.html { render :layout => false }
    end
  end

  def user_accounts
    @user = User.find(params[:user_id])
  end


  # GET /facilities/:facility_id/accounts/:account_id/members
  def members
  end

  # GET /facilities/:facility_id/accounts_receivable
  def accounts_receivable
    @account_balances = {}
    order_details = OrderDetail.for_facility(current_facility).complete
    order_details.each do |od|
      @account_balances[od.account_id] = @account_balances[od.account_id].to_f + od.total.to_f
    end
    @accounts = Account.find(@account_balances.keys)
  end
  
  # GET /facilities/:facility_id/accounts/:account_id/statements/:statement_id
  def show_statement
    @facility = current_facility
    action='show_statement'

    case params[:statement_id]
      when 'list'
        action += '_list'
        @statements = Statement.where(:facility_id => current_facility.id, :account_id => @account).order('created_at DESC').all.paginate(:page => params[:page])
      when 'recent'
        @order_details = @account.order_details.for_facility(@facility).delete_if{|od| od.order.state != 'purchased'}
        @order_details = @order_details.paginate(:page => params[:page])
      else
        @statement=Statement.find(params[:statement_id].to_i)
    end

    respond_to do |format|
      format.html { render :action => action }
      format.pdf  { render :template => '/statements/show.pdf.prawn' }
    end
  end
  
  # GET /facilities/:facility_id/accounts/:account_id/suspend
  def suspend
    begin
      @account.suspend!
      flash[:notice] = I18n.t 'controllers.facility_accounts.suspend.success'
    rescue => e
      flash[:notice] = e.message || I18n.t('controllers.facility_accounts.suspend.failure')
    end

    redirect_to facility_account_path(current_facility, @account)
  end

  # GET /facilities/:facility_id/accounts/:account_id/unsuspend
  def unsuspend
    begin
      @account.unsuspend!
      flash[:notice] = I18n.t 'controllers.facility_accounts.unsuspend.success'
    rescue => e
      flash[:notice] = e.message || I18n.t('controllers.facility_accounts.unsuspend.failure')
    end

    redirect_to facility_account_path(current_facility, @account)
  end


  private

  def init_account
    if params.has_key? :id
      @account=Account.find params[:id].to_i
    elsif params.has_key? :account_id
      @account=Account.find params[:account_id].to_i
    end
  end

end<|MERGE_RESOLUTION|>--- conflicted
+++ resolved
@@ -37,13 +37,7 @@
   before_filter :init_current_facility
   before_filter :init_account
 
-<<<<<<< HEAD
-  load_resource :class => Affiliate, :find_by => :name, :only => :create
-  skip_authorize_resource :class => Affiliate, :only => :create
-  load_and_authorize_resource :class => Account
-=======
   authorize_resource :class => Account
->>>>>>> 96809753
 
   before_filter :check_billing_access, :only => billing_access_checked_actions
 
@@ -230,9 +224,9 @@
     redirect_to facility_account_path(current_facility, @account)
   end
 
-
+  
   private
-
+  
   def init_account
     if params.has_key? :id
       @account=Account.find params[:id].to_i
@@ -240,5 +234,5 @@
       @account=Account.find params[:account_id].to_i
     end
   end
-
+  
 end