class OrderDetail < ActiveRecord::Base
  include NUCore::Database::SortHelper
  include TranslationHelper
<<<<<<< HEAD
  include NotificationSubject
  
=======

>>>>>>> 0f11832c
  versioned

  # Used when ordering to override certain restrictions
  attr_accessor :being_purchased_by_admin

  belongs_to :product
  belongs_to :price_policy
  belongs_to :statement
  belongs_to :journal
  belongs_to :order
  belongs_to :assigned_user, :class_name => 'User', :foreign_key => 'assigned_user_id'
  belongs_to :created_by_user, :class_name => 'User', :foreign_key => :created_by
  belongs_to :order_status
  belongs_to :account
  belongs_to :bundle, :foreign_key => 'bundle_product_id'
  has_one    :reservation, :dependent => :destroy
  has_one    :external_service_receiver, :as => :receiver, :dependent => :destroy
  has_many   :notifications, :as => :subject, :dependent => :destroy
  has_many   :file_uploads, :dependent => :destroy

<<<<<<< HEAD
  delegate :user, :facility, :to => :order
  alias_method :merge!, :save!
=======
  delegate :user, :facility, :ordered_at, :to => :order
  delegate :journal_date, :to => :journal
>>>>>>> 0f11832c

  validates_presence_of :product_id, :order_id, :created_by
  validates_numericality_of :quantity, :only_integer => true, :greater_than_or_equal_to => 1
  validates_numericality_of :actual_cost, :greater_than_or_equal_to => 0, :if => lambda { |o| o.actual_cost_changed? && !o.actual_cost.nil?}
  validates_numericality_of :actual_subsidy, :greater_than_or_equal_to => 0, :if => lambda { |o| o.actual_subsidy_changed? && !o.actual_cost.nil?}
  validates_presence_of :dispute_reason, :if => :dispute_at
  validates_presence_of :dispute_resolved_at, :dispute_resolved_reason, :if => :dispute_resolved_reason || :dispute_resolved_at
  # only do this validation if it hasn't been ordered yet. Update errors caused by notification sending
  # were being triggered on orders where the orderer had been removed from the account.
  validate :account_usable_by_order_owner?, :if => lambda { |o| o.order.nil? or o.order.ordered_at.nil? }
  validates_length_of :note, :maximum => 100, :allow_blank => true, :allow_nil => true

  ## TODO validate assigned_user is a member of the product's facility
  ## TODO validate order status is global or a member of the product's facility
  ## TODO validate which fields can be edited for which states

  scope :with_product_type, lambda { |s| {:joins => :product, :conditions => ["products.type = ?", s.to_s.capitalize]} }
  scope :in_dispute, :conditions => ['dispute_at IS NOT NULL AND dispute_resolved_at IS NULL AND STATE != ?', 'cancelled'], :order => 'dispute_at'
  scope :new_or_inprocess, :conditions => ["order_details.state IN ('new', 'inprocess') AND orders.ordered_at IS NOT NULL"], :include => :order

  scope :facility_recent, lambda { |facility|
                                  { :conditions => ['(order_details.statement_id IS NULL OR order_details.reviewed_at > ?) AND orders.facility_id = ?', Time.zone.now, facility.id],
                                    :joins => 'LEFT JOIN statements on statements.id=statement_id INNER JOIN orders on orders.id=order_id',
                                    :order => 'order_details.created_at DESC' }}

  scope :finalized, lambda {|facility| { :joins => :order,
                                               :conditions => ['orders.facility_id = ? AND order_details.reviewed_at < ?', facility.id, Time.zone.now],
                                               :order => 'order_details.created_at DESC' }}

  def self.for_facility(facility)
    for_facility_id(facility.id)
  end

  def self.for_facility_id(facility_id=nil)
    details = joins(:order)

    unless facility_id.nil?
      details = details.where(:orders => { :facility_id => facility_id})
    end

    details
  end

  def self.for_facility_url(facility_url)
    details = scoped.joins(:order)

    unless facility_url.nil?
      details = details.joins(:order => :facility)
      details = details.where(:facilities => {:url_name => facility_url})
    end

    details
  end

  scope :for_facility_with_price_policy, lambda { |facility| {
    :joins => :order,
    :conditions => [ 'orders.facility_id = ? AND price_policy_id IS NOT NULL', facility.id ], :order => 'order_details.fulfilled_at DESC' }
  }

  scope :need_notification, lambda {{
    :joins => :product,
    :conditions => ['order_details.state = ?
                     AND order_details.reviewed_at IS NULL
                     AND order_details.price_policy_id IS NOT NULL
                     AND (dispute_at IS NULL OR dispute_resolved_at IS NOT NULL)', 'complete']
  }}

  def self.all_need_notification
    where(:state => 'complete').
    where(:reviewed_at => nil).
    where("price_policy_id IS NOT NULL").
    where("dispute_at IS NULL OR dispute_resolved_at IS NOT NULL")
  end

  scope :in_review, lambda { |facility|
    scoped.joins(:product).
    where(:products => {:facility_id => facility.id}).
    where(:state => 'complete').
    where("order_details.reviewed_at > ?", Time.zone.now).
    where("dispute_at IS NULL OR dispute_resolved_at IS NOT NULL")
  }

  def self.all_in_review
    where(:state => 'complete').
    where("order_details.reviewed_at > ?", Time.zone.now).
    where("dispute_at IS NULL OR dispute_resolved_at IS NOT NULL")
  end
  def in_review?
    # check in the database if self.id is in the scope
    self.class.all_in_review.find_by_id(self.id) ? true :false
    # this would work without hitting the database again, but duplicates the functionality of the scope
    # state == 'complete' and !reviewed_at.nil? and reviewed_at > Time.zone.now and (dispute_at.nil? or !dispute_resolved_at.nil?)
  end

  def can_be_viewed_by?(user)
    self.order.user_id == user.id || self.account.owner_user.id == user.id || self.account.business_admins.any?{|au| au.user_id == user.id}
  end

  scope :need_statement, lambda { |facility| {
    :joins => [:product, :account],
    :conditions => [
       "products.facility_id = :facility_id
       AND order_details.state = :state
       AND reviewed_at <= :reviewed_at
       AND order_details.statement_id IS NULL
       AND order_details.price_policy_id IS NOT NULL
       AND accounts.type IN (:accounts)
       AND (dispute_at IS NULL OR dispute_resolved_at IS NOT NULL)",
       { :facility_id => facility.id, :state =>'complete', :reviewed_at => Time.zone.now, :accounts => AccountManager::STATEMENT_ACCOUNT_CLASSES }
    ]
  }}

  scope :need_journal, lambda { {
    :joins => [:product, :account],
    :conditions => ['order_details.state = ?
                     AND reviewed_at <= ?
                     AND accounts.type = ?
                     AND journal_id IS NULL
                     AND order_details.price_policy_id IS NOT NULL
                     AND (dispute_at IS NULL OR dispute_resolved_at IS NOT NULL)', 'complete', Time.zone.now, 'NufsAccount']
  } }

  scope :statemented, lambda {|facility| {
      :joins => :order,
      :order => 'order_details.created_at DESC',
      :conditions => [ 'orders.facility_id = ? AND order_details.statement_id IS NOT NULL', facility.id ] }
  }

  scope :non_reservations, joins(:product).where("products.type <> 'Instrument'")
  scope :reservations, joins(:product).where("products.type = 'Instrument'")

  scope :ordered, where("orders.ordered_at IS NOT NULL")
  scope :pending, joins(:order).where(:state => ['new', 'inprocess']).ordered
  scope :confirmed_reservations,  reservations.
                                 joins(:order).
                                 includes(:reservation).
                                 ordered

  scope :upcoming_reservations, lambda { confirmed_reservations.
                                        where("reservations.reserve_end_at > ? AND reservations.actual_start_at IS NULL", Time.zone.now).
                                        order('reservations.reserve_start_at ASC')
                                      }

  scope :in_progress_reservations, confirmed_reservations.
                                  where("reservations.actual_start_at IS NOT NULL AND reservations.actual_end_at IS NULL").
                                  order('reservations.reserve_start_at ASC')

  scope :all_reservations, confirmed_reservations.
                           order('reservations.reserve_start_at DESC')

  scope :for_accounts, lambda {|accounts| where("order_details.account_id in (?)", accounts) unless accounts.nil? or accounts.empty? }
  scope :for_facilities, lambda {|facilities| joins(:order).where("orders.facility_id in (?)", facilities) unless facilities.nil? or facilities.empty? }
  scope :for_products, lambda { |products| where("order_details.product_id in (?)", products) unless products.blank? }
  scope :for_owners, lambda { |owners| joins(:account).
                                       joins("INNER JOIN account_users on account_users.account_id = accounts.id and user_role = 'Owner'").
                                       where("account_users.user_id in (?)", owners) unless owners.blank? }
  scope :for_order_statuses, lambda {|statuses| where("order_details.order_status_id in (?)", statuses) unless statuses.nil? or statuses.empty? }

  scope :in_date_range, lambda { |start_date, end_date|
    search = scoped
    if (start_date)
      search = search.where("orders.ordered_at > ?", start_date.beginning_of_day)
    end
    if (end_date)
      search = search.where("orders.ordered_at < ?", end_date.end_of_day)
    end
    search
  }

  scope :fulfilled_in_date_range, lambda {|start_date, end_date|
    action_in_date_range :fulfilled_at, start_date, end_date
  }

  scope :action_in_date_range, lambda {|action, start_date, end_date|
    logger.debug("searching #{action} between #{start_date} and #{end_date}")
    search = scoped

    search = search.joins(:journal) if action.to_sym == :journal_date

    # If we're searching on fulfilled_at, ignore any order details that don't have a fulfilled date
    search = search.where('fulfilled_at IS NOT NULL') if action.to_sym == :fulfilled_at

    if start_date
      search = search.where("#{action} > ?", start_date.beginning_of_day)
    end
    if end_date
      search = search.where("#{action} < ?", end_date.end_of_day)
    end
    search
  }



  def self.ordered_or_reserved_in_range(start_date, end_date)
    start_date = start_date.beginning_of_day if start_date
    end_date = end_date.end_of_day if end_date

    query = joins(:order).joins('LEFT JOIN reservations ON reservations.order_detail_id = order_details.id')
    # If there is a reservation, query on the reservation time, if there's not a reservation (i.e. the left join ends up with a null reservation)
    # use the ordered at time
    if start_date && end_date
      sql = "(reservations.id IS NULL AND orders.ordered_at > :start AND orders.ordered_at < :end) OR (reservations.id IS NOT NULL AND reservations.reserve_start_at > :start AND reservations.reserve_start_at < :end)"
    elsif start_date
      sql = "(reservations.id IS NULL AND orders.ordered_at > :start) OR (reservations.id IS NOT NULL AND reservations.reserve_start_at > :start)"
    elsif end_date
      sql = "(reservations.id IS NULL AND orders.ordered_at < :end) OR (reservations.id IS NOT NULL AND reservations.reserve_start_at < :end)"
    end

    query.where(sql, {:start => start_date, :end => end_date})
  end
  # BEGIN acts_as_state_machine
  include AASM

  aasm_column           :state
  aasm_initial_state    :new
  aasm_state            :new
  aasm_state            :inprocess
  aasm_state            :complete, :enter => :make_complete
  aasm_state            :reconciled
  aasm_state            :cancelled

  aasm_event :to_new do
    transitions :to => :new, :from => :inprocess
  end

  aasm_event :to_inprocess do
    transitions :to => :inprocess, :from => :new
  end

  aasm_event :to_complete do
    transitions :to => :complete, :from => [:new, :inprocess], :guard => :has_completed_reservation?
  end

  aasm_event :to_reconciled do
    transitions :to => :reconciled, :from => :complete, :guard => :actual_total
  end

  aasm_event :to_cancelled do
    transitions :to => :cancelled, :from => [:new, :inprocess, :complete], :guard => :cancelable?
  end
  # END acts_as_state_machine

  # block will be called after the transition, but before the save
  def change_status! (new_status, &block)
    new_state = new_status.state_name
    # don't try to change state if it's not a valid state or it's the same as it was before
    if OrderDetail.aasm_states.map(&:name).include?(new_state) && new_state != state.to_sym
      raise AASM::InvalidTransition, "Event '#{new_state}' cannot transition from '#{state}'" unless send("to_#{new_state}!")
    end
    # don't try to change status if it's the same as before
    unless new_status == order_status
      self.order_status = new_status
      block.call(self) if block
      self.save!
    end
    return true
  end

  # This method is a replacement for change_status! that also will cancel the associated reservation when necessary
  def update_order_status!(updated_by, order_status, options_args = {}, &block)
    options = { :admin => false }.merge(options_args)

    cancel_reservation(updated_by, order_status, options[:admin]) if reservation && order_status.root == OrderStatus.cancelled.first

    change_status! order_status, &block
  end

  def backdate_to_complete!(event_time)
    # if we're setting it to compete, automatically set the actuals for a reservation
    if reservation
      raise NUCore::PurchaseException.new(t_model_error(Reservation, 'connot_be_completed_in_future')) if reservation.reserve_end_at > event_time
      reservation.assign_actuals_off_reserve
      reservation.save!
    end
    change_status!(OrderStatus.complete.first) do |od|
      od.fulfilled_at = event_time
      od.assign_price_policy(event_time)
    end
  end

  def set_default_status!
    change_status! product.initial_order_status
  end

  def cancelable?
    # can't cancel if the reservation isn't already canceled or if this OD has been added to a statement or journal
    statement.nil? && journal.nil? && (reservation.nil? || reservation.canceled_at.present?)
  end

  delegate :ordered_on_behalf_of?, :to => :order

  def cost
    actual_cost || estimated_cost
  end

  def subsidy
    actual_subsidy || estimated_subsidy
  end

  def actual_total
    if actual_cost && actual_subsidy
      actual_cost - actual_subsidy
    else
      nil
    end
  end

  def estimated_total
    if estimated_cost && estimated_subsidy
      estimated_cost - estimated_subsidy
    else
      nil
    end
  end

  def total
    unless cost.nil? || subsidy.nil?
      cost - subsidy
    else
      nil
    end
  end

  # set the object's response_set
  def response_set!(response_set)
    self.response_set = response_set
    self.save
  end

  # returns true if the associated survey response set has been completed
  def survey_completed?
    !external_service_receiver.nil?
  end

  def account_usable_by_order_owner?
    return unless order && account_id
    errors.add("account_id", "is not valid for the orderer") unless AccountUser.find(:first, :conditions => ['user_id = ? AND account_id = ? AND deleted_at IS NULL', order.user_id, account_id])
  end

  def can_dispute?
    in_review?
  end

  def validate_for_purchase
    # can purchase product
    return "The product may not be purchased" unless product.available_for_purchase?

    # payment method is selected
    return "You must select a payment method" if account.nil?

    # payment method is not expired
    return "The account is expired and cannot be used" if account.expires_at < Time.zone.now || account.suspended_at

    # TODO if chart string, is chart string + account valid
    return "The #{account.type_string} is not open for the required account" if account.is_a?(NufsAccount) && !account.account_open?(product.account)

    # is the user approved for the product
    return "You are not approved to purchase this #{product.class.name.downcase}" unless product.can_be_used_by?(order.user) or order.created_by_user.can_override_restrictions?(product)

    # are reservation requirements met
    response = validate_reservation
    return response unless response.nil?

    # are survey requirements met
    response = validate_service_meta
    return response unless response.nil?

    order.user.price_groups.each do |price_group|
      return nil if PriceGroupProduct.find_by_price_group_id_and_product_id(price_group.id, product.id)
    end

    return 'No assigned price groups allow purchase of this product'
  end

  def valid_for_purchase?
    validate_for_purchase.nil? ? true : false
  end

  def validate_reservation
    return nil unless product.is_a?(Instrument)
    return "Please make a reservation" if reservation.nil?
    reservation.reserved_by_admin = @being_purchased_by_admin
    return "There is a problem with your reservation" unless reservation.valid? && reservation.valid_before_purchase?
  end

  def valid_reservation?
    validate_reservation.nil? ? true : false
  end

  def validate_service_meta
    return nil unless product.is_a?(Service)

    requires_upload = !product.file_uploads.template.empty?
    requires_survey = product.active_survey?
    valid_upload    = requires_upload ? validate_uploaded_files : nil
    valid_survey    = requires_survey ? validate_survey         : nil

    if requires_upload && requires_survey && valid_survey && valid_upload
      return "Please complete the online order form or upload an order form"
    elsif requires_upload && requires_survey && (valid_upload || valid_survey)
      return nil
    else
      return valid_upload || valid_survey
    end
  end

  def valid_service_meta?
    validate_service_meta.nil? ? true : false
  end

  def validate_uploaded_files
    templates = product.file_uploads.template
    case
    when templates.empty?
      nil # no file templates
    else
      # check for a template result
      results = self.file_uploads.template_result
      if results.empty?
        "Please upload an order form"
      else
        nil
      end
    end
  end

  def validate_survey
    case
    when !product.active_survey?
      nil # no active survey
    when (product.active_survey? and survey_completed?)
      nil # active survey with a completed response set
    else
      # active survey but no response
      "Please complete the online order form"
    end
  end

  def update_account(new_account)
    self.account = new_account
    assign_estimated_price(account)
  end

  def assign_estimated_price(second_account=nil, date = Time.zone.now)
    self.estimated_cost    = nil
    self.estimated_subsidy = nil
    second_account=account unless second_account

    # is account valid for facility
    return unless product.facility.can_pay_with_account?(account)

    pp = product.cheapest_price_policy(self, date)
    assign_estimated_price_from_policy pp
  end

  def assign_estimated_price!(second_account=nil, date = Time.zone.now)
    assign_estimated_price(second_account, date)
    self.save!
  end

  def assign_estimated_price_from_policy(price_policy)
    return unless price_policy

    costs = price_policy.estimate_cost_and_subsidy_from_order_detail(self)
    return unless costs

    self.estimated_cost    = costs[:cost]
    self.estimated_subsidy = costs[:subsidy]
  end

  def assign_price_policy(time = Time.zone.now)
    self.actual_cost       = nil
    self.actual_subsidy    = nil
    self.price_policy_id   = nil

    # is account valid for facility
    return unless product.facility.can_pay_with_account?(account)
    pp = product.cheapest_price_policy(self, time)
    return unless pp
    costs = pp.calculate_cost_and_subsidy_from_order_detail(self)
    return unless costs
    self.price_policy_id = pp.id
    self.actual_cost     = costs[:cost]
    self.actual_subsidy  = costs[:subsidy]
  end

  def to_s
    "#{order.id}-#{id}"
  end

  def description
    "Order # #{to_s}"
  end

  def cost_estimated?
    price_policy.nil? && estimated_cost && estimated_subsidy && actual_cost.nil? && actual_subsidy.nil?
  end

  def in_dispute?
    dispute_at && dispute_resolved_at.nil? && !cancelled?
  end

  def cancel_reservation(canceled_by, order_status = OrderStatus.cancelled.first, admin_cancellation = false, admin_with_cancel_fee=false)
    res = self.reservation
    res.canceled_by = canceled_by.id

    if admin_cancellation
      res.canceled_at = Time.zone.now
      return false unless res.save

      if admin_with_cancel_fee
        cancel_with_fee order_status
      else
        change_status! order_status
      end
    else
      return false unless res && res.can_cancel?
      res.canceled_at = Time.zone.now # must set canceled_at after calling #can_cancel?
      return false unless res.save
      cancel_with_fee order_status
    end
  end

  def cancellation_fee
    res    = reservation
    policy = price_policy

    unless policy
      assign_price_policy
      policy=price_policy
    end

    return 0 unless res && policy && self.product.min_cancel_hours.to_i > 0
    if (res.reserve_start_at - Time.zone.now)/3600 > self.product.min_cancel_hours
      return 0
    else
      return policy.cancellation_cost.to_f
    end
  end

  def has_subsidies?
    actual_subsidy.to_f > 0 || estimated_subsidy.to_f > 0
  end


  #
  # If this +OrderDetail+ is #complete? and either:
  #   A) Does not have a +PricePolicy+ or
  #   B) Has a reservation with missing usage information
  # the method will return true, otherwise false
  def problem_order?
    !!(complete? && (price_policy.nil? || reservation.try(:requires_but_missing_actuals?)))
  end


  def self.account_unreconciled(facility, account)
    if account.is_a?(NufsAccount)
      joins(:journal).for_facility(facility).where("order_details.account_id = ?  AND order_details.state = ?  AND journals.is_successful = ?",
          account.id, 'complete', true
        ).all
    else
      for_facility(facility).where("order_details.account_id = ?  AND order_details.state = ?  AND order_details.statement_id IS NOT NULL",
          account.id, 'complete'
       ).all
    end
  end

  #
  # Returns true if this order detail is part of a bundle purchase, false otherwise
  def bundled?
    !bundle.nil?
  end

  def to_notice(notification_class, *args)
    case notification_class.name
      when MergeNotification.name
        notice="<a href=\"#{edit_facility_order_path(order.facility, order.merge_order)}\">Order ##{order.merge_order.id}</a> needs your attention. A line item was added after purchase and "

        notice += case product
          when Instrument then 'has an incomplete reservation.'
          when Service then 'has an incomplete order form.'
          else; 'is incomplete.'
        end

        notice.html_safe
      else
        ''
    end
  end

  # returns a hash of :notice (and/or?) :error
  # these should be shown to the user as an appropriate flash message
  #
  # Required Parameters:
  #
  # order_detail_ids: enumerable of strings or integers representing
  #                   order_details to attempt update of
  #
  # update_params:    a hash containing updates to attempt on the order_details
  #
  # session_user:     user requesting the update
  #
  # Acceptable Updates:
  #   key                     value
  #   ---------------------------------------------------------------------
  #   :assigned_user_id       integer or string: id of a User
  #                                              they should be assigned to
  #
  #                                               OR
  #
  #                                              'unassign'
  #                                              (to unassign current user)
  #
  #
  #   :order_status_id        integer or string: id of an OrderStatus
  #                                              they should be set to
  #
  #
  # Optional Parameters:
  #
  # msg_type:         a plural string used in error/success messages to indicate
  #                   type of records,
  #                   (since this class method is also used to update
  #                   order_details associated with reservations)
  #                   defaults to 'orders'
  def self.batch_update(order_detail_ids, current_facility, session_user, update_params, msg_type='orders')
    msg_hash = {}

    unless order_detail_ids.present?
      msg_hash[:error] = "No #{msg_type} selected"
      return msg_hash
    end
    order_details = OrderDetail.find(order_detail_ids)

    if order_details.any? { |od| od.product.facility_id != current_facility.id || !(od.state.include?('inprocess') || od.state.include?('new'))}
      msg_hash[:error] = "There was an error updating the selected #{msg_type}"
      return msg_hash
    end

    changes = false
    if update_params[:assigned_user_id] && update_params[:assigned_user_id].length > 0
      changes = true
      order_details.each {|od| od.assigned_user_id = (update_params[:assigned_user_id] == "unassign" ? nil : update_params[:assigned_user_id])}
    end

    OrderDetail.transaction do
      if update_params[:order_status_id] && update_params[:order_status_id].length > 0
        changes = true
        begin
          os = OrderStatus.find(update_params[:order_status_id])
          order_details.each do |od|
            # cancel reservation order details
            if os.id == OrderStatus.cancelled.first.id && od.reservation
              raise "#{msg_type} ##{od} failed cancellation." unless od.cancel_reservation(session_user, os, true)
            # cancel other orders or change status of any order
            else
              od.change_status!(os)
            end
          end
        rescue Exception => e
          msg_hash[:error] = "There was an error updating the selected #{msg_type}.  #{e.message}"
          raise ActiveRecord::Rollback
        end
      end
      unless changes
        msg_hash[:notice] = "No changes were required"
        return msg_hash
      end
      begin
        order_details.all? { |od| od.save! }
        msg_hash[:notice] = "The #{msg_type} were successfully updated"
      rescue
        msg_hash[:error] = "There was an error updating the selected #{msg_type}"
        raise ActiveRecord::Rollback
      end
    end

    return msg_hash
  end

  private

  def has_completed_reservation?
    !product.is_a?(Instrument) || (reservation && (reservation.canceled_at || reservation.actual_end_at || reservation.reserve_end_at < Time.zone.now))
  end

  def make_complete
    assign_price_policy
    self.fulfilled_at=Time.zone.now
    self.reviewed_at = Time.zone.now unless SettingsHelper::has_review_period?
  end

  def cancel_with_fee(order_status)
    fee = self.cancellation_fee
    self.actual_cost = fee
    self.actual_subsidy = 0
    self.change_status!(fee > 0 ? OrderStatus.complete.first : order_status)
  end

end<|MERGE_RESOLUTION|>--- conflicted
+++ resolved
@@ -1,12 +1,8 @@
 class OrderDetail < ActiveRecord::Base
   include NUCore::Database::SortHelper
   include TranslationHelper
-<<<<<<< HEAD
   include NotificationSubject
   
-=======
-
->>>>>>> 0f11832c
   versioned
 
   # Used when ordering to override certain restrictions
@@ -27,13 +23,10 @@
   has_many   :notifications, :as => :subject, :dependent => :destroy
   has_many   :file_uploads, :dependent => :destroy
 
-<<<<<<< HEAD
-  delegate :user, :facility, :to => :order
-  alias_method :merge!, :save!
-=======
   delegate :user, :facility, :ordered_at, :to => :order
   delegate :journal_date, :to => :journal
->>>>>>> 0f11832c
+  
+  alias_method :merge!, :save!
 
   validates_presence_of :product_id, :order_id, :created_by
   validates_numericality_of :quantity, :only_integer => true, :greater_than_or_equal_to => 1
