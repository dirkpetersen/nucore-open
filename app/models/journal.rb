require 'set'

class Journal < ActiveRecord::Base
  has_many                :journal_rows
  belongs_to              :facility
  has_many                :order_details, :through => :journal_rows
  belongs_to              :created_by_user, :class_name => 'User', :foreign_key => :created_by

  validates_presence_of   :reference, :updated_by, :on => :update
  validates_presence_of   :created_by
  validates_presence_of   :journal_date
  has_attached_file       :file,
                          :storage => :filesystem,
                          :url => "#{ENV['RAILS_RELATIVE_URL_ROOT']}/:attachment/:id_partition/:style/:basename.:extension",
                          :path => ":rails_root/public/:attachment/:id_partition/:style/:basename.:extension"
  # prevent two in-flight single-facility journals
  # (on the same facility)
  validates_uniqueness_of :facility_id, :scope => :is_successful, :if => Proc.new { |j| !j.facility_id.nil? && j.is_successful.nil? }

  # scopes
  
  # Digs up journals pertaining to the passed in facilities
  # 
  # == Parameters
  #
  # facilities::
  #   enumerable of facilities (usually ones which the user has access to)
  # 
  # include_multi::
  #   include multi-facility journals in the results?
  def self.for_facilities(facilities, include_multi = false)
    allowed_ids = facilities.collect(&:id)

    if include_multi
      Journal.includes(:journal_rows => {:order_detail => :order}).where('orders.facility_id IN (?)', allowed_ids).select('journals.*')
    else 
      Journal.where(:facility_id => allowed_ids)
    end
  end

  def self.facility_ids_with_pending_journals
    # use AR to build the SQL for pending journals
    pending_facility_ids_sql = Journal.joins(:order_details => :order).where(:is_successful => nil).select("DISTINCT orders.facility_id").to_sql

    # run it and get the results back (a list)
    pending_facility_ids = Journal.connection.select_values(pending_facility_ids_sql)

    return pending_facility_ids
  end

  def facility_ids
    if facility_id?
      [facility_id]
    else
        order_details.joins(:order).
        select('orders.facility_id').
        collect(&:facility_id).
        uniq
    end
  end

  def facility_abbreviations
    Facility.where(:id => self.facility_ids).collect(&:abbreviation)
  end

  def amount
    rows = journal_rows
    sum = 0
    rows.each{|row| sum += row.amount if row.amount > 0}
    sum
  end

  def open?
    is_successful.nil?
  end


  def create_journal_rows!(order_details)
    recharge_by_product = {}
<<<<<<< HEAD
    facility_ids_already_in_journal = Set.new
    order_detail_ids = []
    pending_facility_ids = Journal.facility_ids_with_pending_journals
 

    # create rows for each transaction
    order_details.each do |od|
      raise Exception if od.journal_id
      order_detail_ids << od.id
=======
    row_errors = []
    # create rows for each transaction
    order_details.each do |od|
      row_errors << "##{od} is already journaled in journal ##{od.journal_id}" if od.journal_id
>>>>>>> 4a12dd66
      account = od.account
      facility_id = od.order.facility_id

      # unless we've already encountered this facility_id during
      # this call to create_journal_rows,
      unless facility_ids_already_in_journal.member? facility_id
        
        # check against facility_ids which actually have pending journals
        # in the DB
        if pending_facility_ids.member? facility_id
          raise "Facility #{Facility.find(facility_id)} already has a pending journal"
        end
        facility_ids_already_in_journal.add(facility_id)
      end 

      begin
        ValidatorFactory.instance(account.account_number, od.product.account).account_is_open!
      rescue ValidatorError => e
        raise "Account #{account} on order detail ##{od} is invalid. It #{e.message}."
      end

      JournalRow.create!(
        :journal_id      => id,
        :order_detail_id => od.id,
        :amount          => od.total,
        :description     => "##{od}: #{od.order.user}: #{od.fulfilled_at.strftime("%m/%d/%Y")}: #{od.product} x#{od.quantity}",
        :account         => od.product.account
      )
      recharge_by_product[od.product_id] = recharge_by_product[od.product_id].to_f + od.total
    end

    # create rows for each recharge chart string
    recharge_by_product.each_pair do |product_id, total|
      product = Product.find(product_id)
      fa      = product.facility_account
      JournalRow.create!(
        :journal_id      => id,
        :account         => fa.revenue_account,
        :amount          => total * -1,
        :description     => product.to_s
      )
    end
<<<<<<< HEAD

    OrderDetail.update_all(['journal_id = ?', self.id], ['id IN (?)', order_detail_ids])
=======
    return row_errors
>>>>>>> 4a12dd66
  end


  def create_spreadsheet
    rows = journal_rows
    return false if rows.empty?

    # write journal spreadsheet to tmp directory
    # temp_file   = Tempfile.new("journalspreadsheet")
    temp_file   = File.new("#{Dir::tmpdir}/journal.spreadsheet.#{Time.zone.now.strftime("%Y%m%dT%H%M%S")}.xls", "w")
    output_file = JournalSpreadsheet.write_journal_entry(rows, :output_file => temp_file.path)
    # add/import journal spreadsheet
    status      = add_spreadsheet(output_file)
    # remove temp file
    File.unlink(temp_file.path) rescue nil
    status
  end

  def add_spreadsheet(file_path)
    return false if !File.exists?(file_path)
    update_attribute(:file, File.open(file_path))
  end

  def status_string
    if is_successful.nil?
      'Pending'
    elsif is_successful? == false
      'Failed'
    else
      is_reconciled? ? 'Successful, reconciled' : 'Successful, not reconciled'
    end
  end

  def is_reconciled?
    if is_successful.nil?
      false
    elsif is_successful? == false
      true
    else
      details = OrderDetail.find(:all, :conditions => ['journal_id = ? AND state <> ?', id, 'reconciled'])
      details.empty? ? true : false
    end
  end

  def self.order_details_span_fiscal_years?(order_details)
    d = order_details.first.fulfilled_at
    d = d.to_date
    if d.month >= 9
      start_fy = Date.new(d.year, 9, 1)
      end_fy   = Date.new(d.year + 1, 9, 1)
    else
      start_fy = Date.new(d.year - 1, 9, 1)
      end_fy   = Date.new(d.year, 9, 1)
    end
    order_details.each do |od|
      return true if (od.fulfilled_at.to_date < start_fy || od.fulfilled_at.to_date >= end_fy)
    end
    false
  end

  def to_s
    id.to_s
  end
end<|MERGE_RESOLUTION|>--- conflicted
+++ resolved
@@ -77,22 +77,14 @@
 
   def create_journal_rows!(order_details)
     recharge_by_product = {}
-<<<<<<< HEAD
     facility_ids_already_in_journal = Set.new
     order_detail_ids = []
     pending_facility_ids = Journal.facility_ids_with_pending_journals
+    row_errors = []
  
-
-    # create rows for each transaction
-    order_details.each do |od|
-      raise Exception if od.journal_id
-      order_detail_ids << od.id
-=======
-    row_errors = []
     # create rows for each transaction
     order_details.each do |od|
       row_errors << "##{od} is already journaled in journal ##{od.journal_id}" if od.journal_id
->>>>>>> 4a12dd66
       account = od.account
       facility_id = od.order.facility_id
 
@@ -103,7 +95,7 @@
         # check against facility_ids which actually have pending journals
         # in the DB
         if pending_facility_ids.member? facility_id
-          raise "Facility #{Facility.find(facility_id)} already has a pending journal"
+          raise  "Facility #{Facility.find(facility_id)} already has a pending journal"
         end
         facility_ids_already_in_journal.add(facility_id)
       end 
@@ -111,8 +103,9 @@
       begin
         ValidatorFactory.instance(account.account_number, od.product.account).account_is_open!
       rescue ValidatorError => e
-        raise "Account #{account} on order detail ##{od} is invalid. It #{e.message}."
+        row_errors << "Account #{account} on order detail ##{od} is invalid. It #{e.message}."
       end
+
 
       JournalRow.create!(
         :journal_id      => id,
@@ -121,6 +114,7 @@
         :description     => "##{od}: #{od.order.user}: #{od.fulfilled_at.strftime("%m/%d/%Y")}: #{od.product} x#{od.quantity}",
         :account         => od.product.account
       )
+      order_detail_ids << od.id
       recharge_by_product[od.product_id] = recharge_by_product[od.product_id].to_f + od.total
     end
 
@@ -135,12 +129,10 @@
         :description     => product.to_s
       )
     end
-<<<<<<< HEAD
 
-    OrderDetail.update_all(['journal_id = ?', self.id], ['id IN (?)', order_detail_ids])
-=======
+    OrderDetail.update_all(['journal_id = ?', self.id], ['id IN (?)', order_detail_ids]) unless row_errors.present?
+
     return row_errors
->>>>>>> 4a12dd66
   end
 
 
