--- conflicted
+++ resolved
@@ -34,9 +34,6 @@
 
   scope :active, :conditions => ["reservations.canceled_at IS NULL AND (orders.state = 'purchased' OR orders.state IS NULL)"], :joins => ['LEFT JOIN order_details ON order_details.id = reservations.order_detail_id', 'LEFT JOIN orders ON orders.id = order_details.order_id']
   scope :limit,    lambda { |n| {:limit => n}}
-<<<<<<< HEAD
-  
-=======
 
   ## delegations
   delegate :note,     :to => :order_detail, :allow_nil => true
@@ -49,7 +46,6 @@
     end
   end
 
->>>>>>> f5aef068
   def save_extended_validations(options ={})
     perform_validations(options)
     in_window
