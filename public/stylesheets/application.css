/***************************************
reset.css overrides
***************************************/
body {
	background:#fff;
	font-family:"Lucida Grande",Geneva,Verdana,Arial,sans-serif;
	font-size:12px;
	line-height:1.5em;
}

a,a:hover,a:visited {
	color:blue;
}

a:hover {
	text-decoration:none;
}

h1,h2,h3 {
	font-weight:400;
	margin-bottom:5px;
}

h1 {
	border-bottom:1px solid #ddd;
	font-size:32px;
	letter-spacing:-1px;
	line-height:1em;
	margin-bottom:.75em;
	padding-bottom:10px;
}

h2 {
	font-size:22px;
}

h3 {
	font-size:18px;
}

p,ul {
	line-height:1.5em;
	margin-bottom:1.5em;
}

label {
	display:block;
	font-weight:700;
}

label.inline {
	display:inline;
}

.text_left {
	text-align:left;
}

.text_center {
	text-align:center;
}

.text_right {
	text-align:right;
}

input[type=button] {
	-moz-border-bottom-colors:none;
	-moz-border-image:none;
	-moz-border-left-colors:none;
	-moz-border-right-colors:none;
	-moz-border-top-colors:none;
	-moz-transition:all 0.1s linear 0;
	background-color:#C1C1C1;
	background-image:0;
	background-repeat:no-repeat;
	border-color:#C1C1C1;
	border-radius:4px 4px 4px 4px;
	border-style:solid;
	border-width:1px;
	box-shadow:0 1px 0 rgba(255, 255, 255, 0.2) inset, 0 1px 2px rgba(0, 0, 0, 0.05);
	color:#333;
	cursor:pointer;
	display:inline-block;
	font-size:13px;
	line-height:normal;
	padding:5px 14px 6px;
	text-shadow:0 1px 1px rgba(255, 255, 255, 0.75);
}

/***************************************
reusable classes
***************************************/
.indented {
	padding-left:10px;
}

.indented_lots {
	padding-left:30px;
}

.centered {
	text-align:center;
}

.hidden {
	display:none;
}

.document {
	background:url(../images/icon_file.jpg) no-repeat 0 0;
	line-height:24px;
	padding-left:28px;
}

.require,.required {
	background:url("../images/asterisk.png") no-repeat 0 0;
	padding-left:9px;
}

.left {
	float:left;
}

ul.form li.left {
	margin-right:20px;
}

.box {
	border:1px dashed #888;
	padding:15px;
}

.box_no_fill {
	border:1px solid #C1C1C1;
	padding:10px;
}

ul.horiz li {
	display:inline;
	margin-right:10px;
}

.info {
	background:#eee;
	border:1px solid #bbb;
	margin-bottom:10px;
	padding:10px;
	text-align:center;
}

.notice {
	background:#F4F9FE;
	border:1px solid #ACC6DE;
	margin-bottom:2em;
	padding:10px;
	text-align:center;
}

.btn {
	background-color:#E6E6E6;
	background-image:0;
	background-repeat:no-repeat;
	border-color:#CCC #CCC #BBB;
	border-radius:4px 4px 4px 4px;
	border-style:solid;
	border-width:1px;
	box-shadow:0 1px 0 rgba(255, 255, 255, 0.2) inset, 0 1px 2px rgba(0, 0, 0, 0.05);
	color:#333;
	cursor:pointer;
	display:inline-block;
	font-size:12px;
	font-weight:700;
	line-height:normal;
	padding:7px 20px;
	text-shadow:0 1px 1px rgba(255, 255, 255, 0.75);
}

a.btn,input.btn {
	color:#000;
	text-decoration:none;
}

a.btn:hover,input.btn:hover {
	background:#ccc;
	border:1px solid #bbb;
	cursor:hand;
}


.footnote {
	font-size:10px;
	text-align:right;
}

.disabled {
	color:#D1D1D1 !important;
}

.estimated_cost {
	color:orange;
}

.actual_cost {
	color:green;
}

.reconcile-note {
	color:#dbbfc6;
}

.dense {
	font-size:11px;
}

.very_dense {
	font-size: 10px;
}

.nowrap {
	white-space:nowrap;
}

/***************************************
main layout ids
***************************************/
#acting_as {
	background-color: #f5f5f5;
	background-image: -moz-linear-gradient(top center , #268BD2, #6ebdf3);
	background-repeat: no-repeat;
	border-bottom:2px solid #1570a2;
	font-size:15px;
	font-weight:700;
	overflow:hidden;
	text-align:center;
}

#acting_as p {
	margin:3px 0;
	text-shadow:1px 1px #83bde0;
}

#acting_as a {
	color:#FFF;
	font-size:12px;
	font-weight:400;
}

#logo {
	color:#FFF;
	font-family:Georgia,"Times New Roman",Times,serif;
	font-size:27px;
	line-height:0;
	text-decoration:none;
	position:relative;
	top:5px;
}

#breadcrumb {
  background: none repeat scroll 0 0 #F9F9F9;
  border-bottom: 1px solid #DDDDDD;
  font-size: 10px;
  font-weight: 700;
  height: 35px;
}

#breadcrumb ul {
	line-height:30px;
	margin:0;
}

#breadcrumb ul li {
	font-weight:500;
	margin:0;
}

#footer {
	color:#666;
	font-size:11px;
	padding:15px 0;
}

#footer .ft {
	border-top:1px solid #ddd;
	padding-top:10px;
}

#footer .ft p {
	color:#919191;
	line-height:75px;
}

#content {
	background:#FFF;
	padding:15px 0 60px;
}

#sidebar ul {
	border:1px solid #DDD;
	border-radius:3px 3px 3px 3px;
	box-shadow:0 1px 0 #FFF inset;
}

#sidebar ul ul {
	border:none;
	box-shadow:none;
	display:none;
}

#sidebar li {
	background-color: #f5f5f5;
	background-image: -moz-linear-gradient(center top , #FFFFFF, #f5f5f5);
	background-repeat: no-repeat;
	padding:10px 15px;
}

/* todo: need to browser test this */
#sidebar ul li + li {
	border-top:1px solid #ddd;
}

#sidebar ul li a {
	color:#666;
	text-decoration:none;
}

#sidebar li,#sidebar li li {
	color:#666;
	font-weight:400;
}

#sidebar li li {
	padding:5px;
	text-indent:0;
}

#sidebar li.sub_menu {
	cursor:pointer;
	text-indent:-12px;
}

#sidebar li.sub_menu .icon {
	background:url(../images/icon-submenu.png) top left no-repeat;
	display:inline-block;
	height:12px;
	position:relative;
	width:12px;
}

#sidebar ul .break {
	display:block;
	height:10px;
	width:100%;
}

#sidebar #menu_billing {
	z-index:999999;
}

#sidebar #menu_billing li {
	padding:10px 15px;
}

#sidebar #menu_billing li.sub_menu .icon {
	height:10px;
}

#sidebar #menu_billing ul li li {
	background:none;
	border:none;
	padding:0 0 0 10px;
}

#cart ul li {
	margin-top:6px;
}

ul li.warning {
	background:url(../images/icon_warning.jpg) no-repeat 0 0;
	color:#B44D4D;
	line-height:24px;
	padding-left:28px;
}

p.warning {
	background:url(../images/icon_warning.jpg) no-repeat 0 0;
	color:#B44D4D;
	line-height:24px;
	margin-bottom:0;
	margin-top:7px;
	padding-left:25px;
}

/***************************************
tables
***************************************/
table {
	border-radius:5px;
	margin-bottom:15px;
	width:100%;
}

tr {
	border:1px solid #ddd;
}

th {
	background-color: #f5f5f5;
	background-image: -moz-linear-gradient(center top , #FFFFFF, #f5f5f5);
	background-repeat: no-repeat;
	font-size:13px;
	font-weight:700;
	padding:10px 5px;
	text-align:center;
	text-shadow:1px 1px #fff;
}

th.actions, td.actions {
  width: 100px;
}

.sortable {
	background-image:url(../images/icon-sort.gif);
	background-position:right center;
	background-repeat:no-repeat;
	padding-right:10px;
}

.asc {
	background-image:url(../images/icon-sort-ascend.gif);
	background-position:right center;
	background-repeat:no-repeat;
	padding-right:10px;
}

.desc {
	background-image:url(../images/icon-sort-descend.gif);
	background-position:right center;
	background-repeat:no-repeat;
	padding-right:10px;
}

td {
	border:1px solid #ddd;
	padding:10px 5px;
}

td.one,td.two {
	background-color:#EFEFEF;
	font-size:20px;
	font-weight:700;
	text-align:center;
	vertical-align:middle;
}

tr.reconcile-warning td {
	background-color:#dbbfc6 !important;
}

.errorExplanation,p.error {
	background:#FAEFEF;
	border:1px solid #B44D4D;
	margin-bottom:10px;
	padding:10px;
}

p.error {
	color:#B44D4D;
	font-weight:700;
	text-align:center;
}

.errorExplanation p {
	color:#B44D4D;
	font-weight:700;
}

.errorExplanation li {
	font-weight:700;
	list-style-position:inside;
	list-style-type:disc;
}

.fieldWithErrors input,.fieldWithErrors select {
	border:2px solid #B44D4D;
	padding:1px 0;
}

/***********************
* Search forms
*/
.search_form fieldset {
	float:left;
	margin-right:20px;
}

.search_form fieldset#calendar_filter input[type=text] {
	border:1px solid #AAA;
	height:24px;
	margin-bottom:4px;
	width:100px;
}

.search_form fieldset#search,.search_form fieldset#search ul {
	width:500px;
}

body .search_form .chzn-container .chzn-drop {
	width:500px !important;
}

.search_form fieldset#calendar_filter {
	margin-left:10px;
	padding:0 20px;
}

.search_form select {
	width:200px;
}

.search_form input[type=submit] {
	clear:both;
	float:right;
	margin-top:20px;
}

.order_action {
	overflow:hidden;
	padding-bottom:10px;
}

.order_action div {
	float:left;
	width:50%;
}

.order_action .select_all_none,.order_action .submit {
	width:25%;
}

/***************************************
tabs
***************************************/
ul.tabs {
	border-bottom:1px solid #ccc;
	margin:0 0 15px;
	overflow:hidden;
	padding:0;
}

ul.tabs li {
	border-right:1px solid #ccc;
	border-top:1px solid #ccc;
	float:left;
	line-height:32px;
	overflow:hidden;
}

ul.tabs li.first {
	border-left:1px solid #ccc;
}

ul.tabs li a.active {
	background-color: #f5f5f5;
	background-image: -moz-linear-gradient(top center , #eeeeee, #dddddd);
	background-repeat: no-repeat;
	color:#000;
	text-decoration:none;
}


ul.tabs li a {
	background-color: #f5f5f5;
	background-image: -moz-linear-gradient(center top , #FFFFFF, #f5f5f5);
	background-repeat: no-repeat;
	color:#666;
	padding:10px 8px;
}


/***************************************
billing
***************************************/
#header_billing {
	background:url(../images/bg-search-form.jpg) top right repeat-y;
	border-top:1px solid #ccc;
	padding-top:10px;
}

#table_billing {
	border-top:1px solid #ccc;
	padding-top:10px;
}

#filtering_billing {
	border-bottom:1px solid #ccc;
	border-left:4px solid #ccc;
	border-right:1px solid #ccc;
	border-top:1px solid #ccc;
	overflow:hidden;
}

.currency,.currency input,.order_action .submit {
	text-align:right;
}

.borderless,.borderless td {
	border:none;
}

ul.form li.clear,table ul,.search_form fieldset li .chzn-container,.search_form fieldset li .chzn-container input {
	margin:0;
}

.margin_bottom,ul.form li {
	margin-bottom:15px;
}

.bold,#breadcrumb ul li a,ul.tabs li a.active {
	font-weight:700;
}

#sidebar ul li a.active,#sidebar ul li a:hover,#sidebar li.sub_menu:hover {
	color:#000;
	font-weight:700;
}

#sidebar #menu_billing ul ul,ul.form li p {
	margin-bottom:0;
}

.search_form fieldset li,#table_billing .pagination {
	margin-bottom:10px;
}

.order_num_width {
	width:75px;
}

.ordered_on_width {
	width:130px;
}

/***
 * Popup calendar
 */

.ui-datepicker-calendar thead span {
    color: black;
}


/***
 * Reservations
 */

#pick_accessories_dialog .notice {
    color: black;
}

#pick_accessories_dialog input[type=submit] {
    margin-top: 1em;
}

<<<<<<< HEAD
.product_quantity {
	width: 3em;
	margin-right: 0.5em;
}

#choose-account-frm input[type=radio] {
    display: block;
    margin: 0 auto;
=======
.reservations tr.current {
	background-color: #DDFFDD;
>>>>>>> 08396716
}<|MERGE_RESOLUTION|>--- conflicted
+++ resolved
@@ -662,7 +662,6 @@
     margin-top: 1em;
 }
 
-<<<<<<< HEAD
 .product_quantity {
 	width: 3em;
 	margin-right: 0.5em;
@@ -671,8 +670,7 @@
 #choose-account-frm input[type=radio] {
     display: block;
     margin: 0 auto;
-=======
+
 .reservations tr.current {
 	background-color: #DDFFDD;
->>>>>>> 08396716
 }