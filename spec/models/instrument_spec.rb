--- conflicted
+++ resolved
@@ -523,7 +523,6 @@
 
   context 'can_purchase?' do
     before :each do
-<<<<<<< HEAD
       @facility         = FactoryGirl.create(:facility)
       @facility_account = @facility.facility_accounts.create(FactoryGirl.attributes_for(:facility_account))
       @instrument       = FactoryGirl.create(:instrument,
@@ -531,30 +530,20 @@
                                       :facility_account => @facility_account)
       @price_group = FactoryGirl.create(:price_group, :facility => @facility)
       @user = FactoryGirl.create(:user)
-      FactoryGirl.create(:user_price_group_member, :user => @user, :price_group => @price_group)
-=======
-      @facility         = Factory.create(:facility)
-      @facility_account = @facility.facility_accounts.create(Factory.attributes_for(:facility_account))
-      @instrument       = @facility.instruments.create(Factory.attributes_for(:instrument, :facility_account_id => @facility_account.id))
-      @price_group = Factory.create(:price_group, :facility => @facility)
-      @user = Factory.create(:user)
-      @price_group_member = Factory.create(:user_price_group_member, :user => @user, :price_group => @price_group)
->>>>>>> a681f8dd
+      @price_group_member = FactoryGirl.create(:user_price_group_member, :user => @user, :price_group => @price_group)
       @user.reload
       @user_price_policy_ids = @user.price_groups.map(&:id)
       @price_policy = FactoryGirl.create(:instrument_price_policy, :product => @instrument, :price_group => @price_group)
       #TODO remove this line
       FactoryGirl.create(:price_group_product, :price_group => @price_group, :product => @instrument)
     end
-<<<<<<< HEAD
+
     it 'should be purchasable if there are schedule rules' do
       @schedule_rule = FactoryGirl.create(:schedule_rule, :instrument => @instrument)
       @instrument.reload
       @instrument.should be_can_purchase(@user_price_policy_ids)
     end
-=======
-
->>>>>>> a681f8dd
+
     it 'should not be purchasable if there are no schedule rules' do
       @instrument.should_not be_can_purchase(@user_price_policy_ids)
     end
