require 'rubygems'
require 'spork'

# --- Instructions ---
# - Sort through your spec_helper file. Place as much environment loading
#   code that you don't normally modify during development in the
#   Spork.prefork block.
# - Place the rest under Spork.each_run block
# - Any code that is left outside of the blocks will be ran during preforking
#   and during each_run!
Spork.prefork do
  # This file is copied to ~/spec when you run 'ruby script/generate rspec'
  # from the project root directory.
  ENV["RAILS_ENV"] ||= 'test'
  require File.expand_path("../../config/environment", __FILE__)

  require 'rspec/rails'
  require 'factory_girl'
  require 'shoulda'
  require 'mocha'
  require 'factories'

  # Uncomment the next line to use webrat's matchers
  #require 'webrat/integrations/rspec-rails'

  # Requires supporting files with custom matchers and macros, etc,
  # in ./support/ and its subdirectories.
  Dir[Rails.root.join("spec/support/**/*.rb")].each {|f| require f}

  RSpec.configure do |config|
    # If you're not using ActiveRecord you should remove these
    # lines, delete config/database.yml and disable :active_record
    # in your config/boot.rb
    config.use_transactional_fixtures = true

    # == Fixtures
    #
    # You can declare fixtures for each example_group like this:
    #   describe "...." do
    #     fixtures :table_a, :table_b
    #
    # Alternatively, if you prefer to declare them only once, you can
    # do so right here. Just uncomment the next line and replace the fixture
    # names with your fixtures.
    #
    # config.global_fixtures = :table_a, :table_b
    #
    # If you declare global fixtures, be aware that they will be declared
    # for all of your examples, even those that don't use them.
    #
    # You can also declare which fixtures to use (for example fixtures for test/fixtures):
    #
    # config.fixture_path = RAILS_ROOT + '/spec/fixtures/'
    #
    # == Mock Framework
    #
    # RSpec uses its own mocking framework by default. If you prefer to
    # use mocha, flexmock or RR, uncomment the appropriate line:
    #
    config.mock_with :mocha
    # config.mock_with :flexmock
    # config.mock_with :rr
    #
    # == Notes
    #
    # For more information take a look at Spec::Runner::Configuration and Spec::Runner

    config.include Devise::TestHelpers, :type => :controller

    config.before(:all) do
      # users are not created within transactions, so delete them all here before running tests
      UserRole.delete_all
      User.delete_all

      # initialize order status constants
      @os_new        = OrderStatus.find_or_create_by_name('New')
      @os_in_process = OrderStatus.find_or_create_by_name('In Process')
      @os_complete   = OrderStatus.find_or_create_by_name('Complete')
      @os_cancelled  = OrderStatus.find_or_create_by_name('Cancelled')
      @os_reconciled  = OrderStatus.find_or_create_by_name('Reconciled')

      # initialize affiliates
      Affiliate.find_or_create_by_name('Other')

      # initialize price groups
      @nupg = PriceGroup.find_or_create_by_name(:name => Settings.price_group.name.base, :is_internal => true, :display_order => 1)
      @nupg.save(:validate => false)
      @ccpg = PriceGroup.find_or_create_by_name(:name => Settings.price_group.name.cancer_center, :is_internal => true, :display_order => 2)
      @ccpg.save(:validate => false)
      @epg = PriceGroup.find_or_create_by_name(:name => Settings.price_group.name.external, :is_internal => false, :display_order => 3)
      @epg.save(:validate => false)

      now=Time.zone.parse("#{Date.today.to_s} 09:30:00")
      Timecop.travel(now)
    end
  end
end


Spork.each_run do
  # used by factory to find or create order status
  def find_order_status(status)
    OrderStatus.find_or_create_by_name(status)
  end

  def assert_true(x)
    assert(x)
  end

  def assert_false(x)
    assert(!x)
  end

  def assert_not_valid(x)
    assert !x.valid?
  end

  def assert_nil(x)
    assert_equal nil, x
  end

  #
  # Asserts that the model +var+
  # no longer exists in the DB
  def should_be_destroyed(var)
    dead=false

    begin
      var.class.find var.id
    rescue
      dead=true
    end

    assert dead
  end


  #
  # Factory wrapper for creating an account with owner
  def create_nufs_account_with_owner(owner=:owner)
    owner=instance_variable_get("@#{owner.to_s}")
    Factory.create(:nufs_account, :account_users_attributes => [ Factory.attributes_for(:account_user, :user => owner) ])
  end

<<<<<<< HEAD
  # Simulates placing an order for an item
=======
  # Simulates placing an order for a product
  # [_ordered_by_]
  #   The user who is ordering the product
  # [_facility_]
  #   The facility with which the order is placed
  # [_product_]
  #   The product being ordered
  # [_account_]
  #   The account under which the order is placed
  def place_product_order(ordered_by, facility, product, account=nil)
    @price_group=Factory.create(:price_group, :facility => facility)
    o_attrs={ :created_by => ordered_by.id, :facility => facility, :ordered_at => Time.zone.now }
    o_attrs.merge!(:account_id => account.id) if account
    @order=ordered_by.orders.create(Factory.attributes_for(:order, o_attrs))
    Factory.create(:user_price_group_member, :user => ordered_by, :price_group => @price_group)
    @item_pp=product.send(:"#{product.class.name.downcase}_price_policies").create(Factory.attributes_for(:"#{product.class.name.downcase}_price_policy", :price_group_id => @price_group.id))
    @item_pp.reload.restrict_purchase=false
    od_attrs={ :product_id => product.id }
    od_attrs.merge!(:account_id => account.id) if account
    @order_detail = @order.order_details.create(Factory.attributes_for(:order_detail).update(od_attrs))
  end

  #
  # Simulates placing an order for an item and having it marked complete
>>>>>>> 06561c34
  # [_ordered_by_]
  #   The user who is ordering the item
  # [_facility_]
  #   The facility with which the order is placed
  # [_item_]
  #   The product being ordered
  # [_account_]
  #   The account under which the order is placed
<<<<<<< HEAD
  def place_item_order(ordered_by, facility, product, account=nil)
    @price_group=Factory.create(:price_group, :facility => facility)
    o_attrs={ :created_by => ordered_by.id, :facility => facility, :ordered_at => Time.zone.now }
    o_attrs.merge!(:account_id => account.id) if account
    @order=ordered_by.orders.create(Factory.attributes_for(:order, o_attrs))
    Factory.create(:user_price_group_member, :user => ordered_by, :price_group => @price_group)
    @item_pp=product.send(:"#{product.class.name.downcase}_price_policies").create(Factory.attributes_for(:"#{product.class.name.downcase}_price_policy", :price_group_id => @price_group.id))
    @item_pp.reload.restrict_purchase=false
    od_attrs={ :product_id => product.id }
    od_attrs.merge!(:account_id => account.id) if account
    @order_detail = @order.order_details.create(Factory.attributes_for(:order_detail).update(od_attrs))
  end


  #
  # Simulates placing an order for an item and having it marked complete
  # [_ordered_by_]
  #   The user who is ordering the item
  # [_facility_]
  #   The facility with which the order is placed
  # [_account_]
  #   The account under which the order is placed
=======
>>>>>>> 06561c34
  # [_reviewed_]
  #   true if the completed order should also be marked as reviewed, false by default
  def place_and_complete_item_order(ordered_by, facility, account=nil, reviewed=false)
    @facility_account=facility.facility_accounts.create(Factory.attributes_for(:facility_account))
    @item=facility.items.create(Factory.attributes_for(:item, :facility_account_id => @facility_account.id))
<<<<<<< HEAD
    place_item_order(ordered_by, facility, @item, account)
=======
    place_product_order(ordered_by, facility, @item, account)
>>>>>>> 06561c34

    @order_detail.change_status!(OrderStatus.complete.first)
    # act like the parent order is valid
    @order.state = 'validated'

    # purchase it
    @order.purchase!

    od_attrs={
      :actual_cost => 20,
      :actual_subsidy => 10,
      :price_policy_id => @item_pp.id
    }

    od_attrs.merge!(:reviewed_at => Time.zone.now-1.day) if reviewed
    @order_detail.update_attributes(od_attrs)
    return @order_detail
  end

<<<<<<< HEAD
  def place_reservation_for_instrument(ordered_by, instrument, account, reserve_start, extra_reservation_attrs=nil)
    order_detail = place_item_order(ordered_by, instrument.facility, instrument, account)
=======
  #
  # Simulates creating a reservation to a pre-defined instrument
  # [_ordered_by_]
  #   The user who is ordering the items
  # [_instrument_]
  #   The instrument the reservation is being placed on
  # [_account_]
  #   The account under which the order is placed
  # [_reserved_start_]
  #   The datetime that the reservation is to begin
  # [_extra_reservation_attrs_]
  #   Other parameters for the reservation; will override the defaults defined below
  #
  # Returns the reservation

  def place_reservation_for_instrument(ordered_by, instrument, account, reserve_start, extra_reservation_attrs=nil)
    order_detail = place_product_order(ordered_by, instrument.facility, instrument, account)
>>>>>>> 06561c34

    instrument.schedule_rules.create(Factory.attributes_for(:schedule_rule)) if instrument.schedule_rules.empty?
    res_attrs={
      :reserve_start_at => reserve_start,
      :order_detail => order_detail,
      :duration_value => 60,
      :duration_unit => 'minutes'
    }

    res_attrs.merge!(extra_reservation_attrs) if extra_reservation_attrs
<<<<<<< HEAD
    @instrument.reservations.create(res_attrs)
  end

=======
    instrument.reservations.create(res_attrs)
  end
>>>>>>> 06561c34

  #
  # Creates a +Reservation+ for a newly created +Instrument+ that is party
  # of +facility+. The reservation is made for +order_detail+ and starts
  # at +reserve_start+. Variables +@instrument+ and +@reservation+ are
  # available for use once the method completes.
  # [_facility_]
  #   The +Facility+ for which the new +Instrument+ will be created
  # [_order_detail_]
  #   The +OrderDetail+ that the +Reservation+ will belong to
  # [_reserve_start_]
  #   An +ActiveSupport::TimeWithZone+ object representing the time the
  #   +Reservation+ should begin
  # [_extra_reservation_attrs_]
  #   Custom attributes for the +Reservation+, if any
  def place_reservation(facility, order_detail, reserve_start, extra_reservation_attrs=nil)
    facility_account=facility.facility_accounts.create(Factory.attributes_for(:facility_account))

    # create instrument, min reserve time is 60 minutes, max is 60 minutes
    @instrument=facility.instruments.create(
        Factory.attributes_for(
          :instrument,
          :facility_account => facility_account,
          :min_reserve_mins => 60,
          :max_reserve_mins => 60
        )
    )

    assert @instrument.valid?
    @instrument.schedule_rules.create(Factory.attributes_for(:schedule_rule))

    res_attrs={
      :reserve_start_at => reserve_start,
      :order_detail => order_detail,
      :duration_value => 60,
      :duration_unit => 'minutes'
    }

    res_attrs.merge!(extra_reservation_attrs) if extra_reservation_attrs
    @reservation=@instrument.reservations.create(res_attrs)
  end


  #
  # Sets up an environment for testing reservations by creating records for
  # and assigning the following instance variables:
  # - @instrument
  # - @price_group
  # - @order
  # - @order_detail
  # Gives you everything you need to #place_reservation.
  # [_facility_]
  #   The facility that all assigned variables relate to
  # [_facility_account_]
  #   The account that @instrument is associated with
  # [_account_]
  #   The account used to place @order
  # [_user_]
  #   The +User+ that creates the @order
  def setup_reservation(facility, facility_account, account, user)
    # create instrument, min reserve time is 60 minutes, max is 60 minutes
    options          = Factory.attributes_for(:instrument, :facility_account => facility_account, :min_reserve_mins => 60, :max_reserve_mins => 60)
    @instrument       = facility.instruments.create(options)
    assert @instrument.valid?
    @price_group      = facility.price_groups.create(Factory.attributes_for(:price_group))
    Factory.create(:price_group_product, :product => @instrument, :price_group => @price_group)
    # add rule, available every day from 9 to 5, 60 minutes duration
    @instrument.schedule_rules.create(Factory.attributes_for(:schedule_rule, :end_hour => 23))
    # create price policy with default window of 1 day
    @instrument.instrument_price_policies.create(Factory.attributes_for(:instrument_price_policy).update(:price_group_id => @price_group.id))
    # create order, order detail
    @order            = user.orders.create(Factory.attributes_for(:order, :created_by => user.id, :account => account, :ordered_at => Time.zone.now))
    @order.add(@instrument, 1)
    @order_detail     = @order.order_details.first
  end

end<|MERGE_RESOLUTION|>--- conflicted
+++ resolved
@@ -142,9 +142,6 @@
     Factory.create(:nufs_account, :account_users_attributes => [ Factory.attributes_for(:account_user, :user => owner) ])
   end
 
-<<<<<<< HEAD
-  # Simulates placing an order for an item
-=======
   # Simulates placing an order for a product
   # [_ordered_by_]
   #   The user who is ordering the product
@@ -169,50 +166,18 @@
 
   #
   # Simulates placing an order for an item and having it marked complete
->>>>>>> 06561c34
-  # [_ordered_by_]
-  #   The user who is ordering the item
-  # [_facility_]
-  #   The facility with which the order is placed
-  # [_item_]
-  #   The product being ordered
-  # [_account_]
-  #   The account under which the order is placed
-<<<<<<< HEAD
-  def place_item_order(ordered_by, facility, product, account=nil)
-    @price_group=Factory.create(:price_group, :facility => facility)
-    o_attrs={ :created_by => ordered_by.id, :facility => facility, :ordered_at => Time.zone.now }
-    o_attrs.merge!(:account_id => account.id) if account
-    @order=ordered_by.orders.create(Factory.attributes_for(:order, o_attrs))
-    Factory.create(:user_price_group_member, :user => ordered_by, :price_group => @price_group)
-    @item_pp=product.send(:"#{product.class.name.downcase}_price_policies").create(Factory.attributes_for(:"#{product.class.name.downcase}_price_policy", :price_group_id => @price_group.id))
-    @item_pp.reload.restrict_purchase=false
-    od_attrs={ :product_id => product.id }
-    od_attrs.merge!(:account_id => account.id) if account
-    @order_detail = @order.order_details.create(Factory.attributes_for(:order_detail).update(od_attrs))
-  end
-
-
-  #
-  # Simulates placing an order for an item and having it marked complete
   # [_ordered_by_]
   #   The user who is ordering the item
   # [_facility_]
   #   The facility with which the order is placed
   # [_account_]
   #   The account under which the order is placed
-=======
->>>>>>> 06561c34
   # [_reviewed_]
   #   true if the completed order should also be marked as reviewed, false by default
   def place_and_complete_item_order(ordered_by, facility, account=nil, reviewed=false)
     @facility_account=facility.facility_accounts.create(Factory.attributes_for(:facility_account))
     @item=facility.items.create(Factory.attributes_for(:item, :facility_account_id => @facility_account.id))
-<<<<<<< HEAD
-    place_item_order(ordered_by, facility, @item, account)
-=======
     place_product_order(ordered_by, facility, @item, account)
->>>>>>> 06561c34
 
     @order_detail.change_status!(OrderStatus.complete.first)
     # act like the parent order is valid
@@ -232,10 +197,6 @@
     return @order_detail
   end
 
-<<<<<<< HEAD
-  def place_reservation_for_instrument(ordered_by, instrument, account, reserve_start, extra_reservation_attrs=nil)
-    order_detail = place_item_order(ordered_by, instrument.facility, instrument, account)
-=======
   #
   # Simulates creating a reservation to a pre-defined instrument
   # [_ordered_by_]
@@ -253,7 +214,6 @@
 
   def place_reservation_for_instrument(ordered_by, instrument, account, reserve_start, extra_reservation_attrs=nil)
     order_detail = place_product_order(ordered_by, instrument.facility, instrument, account)
->>>>>>> 06561c34
 
     instrument.schedule_rules.create(Factory.attributes_for(:schedule_rule)) if instrument.schedule_rules.empty?
     res_attrs={
@@ -264,14 +224,8 @@
     }
 
     res_attrs.merge!(extra_reservation_attrs) if extra_reservation_attrs
-<<<<<<< HEAD
-    @instrument.reservations.create(res_attrs)
-  end
-
-=======
     instrument.reservations.create(res_attrs)
   end
->>>>>>> 06561c34
 
   #
   # Creates a +Reservation+ for a newly created +Instrument+ that is party
