require 'rubygems'
require 'spork'

# --- Instructions ---
# - Sort through your spec_helper file. Place as much environment loading
#   code that you don't normally modify during development in the
#   Spork.prefork block.
# - Place the rest under Spork.each_run block
# - Any code that is left outside of the blocks will be ran during preforking
#   and during each_run!
Spork.prefork do
  # This file is copied to ~/spec when you run 'ruby script/generate rspec'
  # from the project root directory.
  ENV["RAILS_ENV"] ||= 'test'
  require File.expand_path("../../config/environment", __FILE__)

  require 'rspec/rails'
  require 'factory_girl'
  require 'shoulda'
  require 'mocha'
  require 'factories'

  # Uncomment the next line to use webrat's matchers
  #require 'webrat/integrations/rspec-rails'

  # Requires supporting files with custom matchers and macros, etc,
  # in ./support/ and its subdirectories.
  Dir[Rails.root.join("spec/support/**/*.rb")].each {|f| require f}

  RSpec.configure do |config|
    # If you're not using ActiveRecord you should remove these
    # lines, delete config/database.yml and disable :active_record
    # in your config/boot.rb
    config.use_transactional_fixtures = true

    # == Fixtures
    #
    # You can declare fixtures for each example_group like this:
    #   describe "...." do
    #     fixtures :table_a, :table_b
    #
    # Alternatively, if you prefer to declare them only once, you can
    # do so right here. Just uncomment the next line and replace the fixture
    # names with your fixtures.
    #
    # config.global_fixtures = :table_a, :table_b
    #
    # If you declare global fixtures, be aware that they will be declared
    # for all of your examples, even those that don't use them.
    #
    # You can also declare which fixtures to use (for example fixtures for test/fixtures):
    #
    # config.fixture_path = RAILS_ROOT + '/spec/fixtures/'
    #
    # == Mock Framework
    #
    # RSpec uses its own mocking framework by default. If you prefer to
    # use mocha, flexmock or RR, uncomment the appropriate line:
    #
    config.mock_with :mocha
    # config.mock_with :flexmock
    # config.mock_with :rr
    #
    # == Notes
    #
    # For more information take a look at Spec::Runner::Configuration and Spec::Runner

    config.include Devise::TestHelpers, :type => :controller

    config.before(:all) do
      # users are not created within transactions, so delete them all here before running tests
      UserRole.delete_all
      User.delete_all

      # initialize order status constants
      @os_new        = OrderStatus.find_or_create_by_name('New')
      @os_in_process = OrderStatus.find_or_create_by_name('In Process')
      @os_complete   = OrderStatus.find_or_create_by_name('Complete')
      @os_cancelled  = OrderStatus.find_or_create_by_name('Cancelled')
      @os_reconciled  = OrderStatus.find_or_create_by_name('Reconciled')

      # initialize affiliates
      Affiliate.find_or_create_by_name('Other')

      # initialize price groups
      @nupg = PriceGroup.find_or_create_by_name(:name => Settings.price_group.name.base, :is_internal => true, :display_order => 1)
      @nupg.save(:validate => false)
      @ccpg = PriceGroup.find_or_create_by_name(:name => Settings.price_group.name.cancer_center, :is_internal => true, :display_order => 2)
      @ccpg.save(:validate => false)
      @epg = PriceGroup.find_or_create_by_name(:name => Settings.price_group.name.external, :is_internal => false, :display_order => 3)
      @epg.save(:validate => false)

      now=Time.zone.parse("#{Date.today.to_s} 09:30:00")
      Timecop.travel(now)
    end
  end
end


Spork.each_run do
  # used by factory to find or create order status
  def find_order_status(status)
    OrderStatus.find_or_create_by_name(status)
  end

  def assert_true(x)
    assert(x)
  end

  def assert_false(x)
    assert(!x)
  end

  def assert_not_valid(x)
    assert !x.valid?
  end

  def assert_nil(x)
    assert_equal nil, x
  end

  #
  # Asserts that the model +var+
  # no longer exists in the DB
  def should_be_destroyed(var)
    dead=false

    begin
      var.class.find var.id
    rescue
      dead=true
    end

    assert dead
  end


  #
  # Factory wrapper for creating an account with owner
  def create_nufs_account_with_owner(owner=:owner)
    owner=instance_variable_get("@#{owner.to_s}")
    Factory.create(:nufs_account, :account_users_attributes => [ Factory.attributes_for(:account_user, :user => owner) ])
  end

<<<<<<< HEAD
  # Simulates placing an order for an item
=======
  # Simulates placing an order for a product
  # [_ordered_by_]
  #   The user who is ordering the product
  # [_facility_]
  #   The facility with which the order is placed
  # [_product_]
  #   The product being ordered
  # [_account_]
  #   The account under which the order is placed
  def place_product_order(ordered_by, facility, product, account=nil)
    @price_group=Factory.create(:price_group, :facility => facility)
    o_attrs={ :created_by => ordered_by.id, :facility => facility, :ordered_at => Time.zone.now }
    o_attrs.merge!(:account_id => account.id) if account
    @order=ordered_by.orders.create(Factory.attributes_for(:order, o_attrs))
    Factory.create(:user_price_group_member, :user => ordered_by, :price_group => @price_group)
    @item_pp=product.send(:"#{product.class.name.downcase}_price_policies").create(Factory.attributes_for(:"#{product.class.name.downcase}_price_policy", :price_group_id => @price_group.id))
    @item_pp.reload.restrict_purchase=false
    od_attrs={ :product_id => product.id }
    od_attrs.merge!(:account_id => account.id) if account
    @order_detail = @order.order_details.create(Factory.attributes_for(:order_detail).update(od_attrs))
  end

  #
  # Simulates placing an order for an item and having it marked complete
>>>>>>> 8f537dd1
  # [_ordered_by_]
  #   The user who is ordering the item
  # [_facility_]
  #   The facility with which the order is placed
  # [_item_]
  #   The product being ordered
  # [_account_]
  #   The account under which the order is placed
<<<<<<< HEAD
  def place_product_order(ordered_by, facility, product, account=nil)
    @price_group=Factory.create(:price_group, :facility => facility)
    o_attrs={ :created_by => ordered_by.id, :facility => facility, :ordered_at => Time.zone.now }
    o_attrs.merge!(:account_id => account.id) if account
    @order=ordered_by.orders.create(Factory.attributes_for(:order, o_attrs))
    Factory.create(:user_price_group_member, :user => ordered_by, :price_group => @price_group)
    @item_pp=product.send(:"#{product.class.name.downcase}_price_policies").create(Factory.attributes_for(:"#{product.class.name.downcase}_price_policy", :price_group_id => @price_group.id))
    @item_pp.reload.restrict_purchase=false
    od_attrs={ :product_id => product.id }
    od_attrs.merge!(:account_id => account.id) if account
    @order_detail = @order.order_details.create(Factory.attributes_for(:order_detail).update(od_attrs))
  end


  #
  # Simulates placing an order for an item and having it marked complete
  # [_ordered_by_]
  #   The user who is ordering the item
  # [_facility_]
  #   The facility with which the order is placed
  # [_account_]
  #   The account under which the order is placed
=======
>>>>>>> 8f537dd1
  # [_reviewed_]
  #   true if the completed order should also be marked as reviewed, false by default
  def place_and_complete_item_order(ordered_by, facility, account=nil, reviewed=false)
    @facility_account=facility.facility_accounts.create(Factory.attributes_for(:facility_account))
    @item=facility.items.create(Factory.attributes_for(:item, :facility_account_id => @facility_account.id))
    place_product_order(ordered_by, facility, @item, account)

    @order_detail.change_status!(OrderStatus.complete.first)
    # act like the parent order is valid
    @order.state = 'validated'

    # purchase it
    @order.purchase!

    od_attrs={
      :actual_cost => 20,
      :actual_subsidy => 10,
      :price_policy_id => @item_pp.id
    }

    od_attrs.merge!(:reviewed_at => Time.zone.now-1.day) if reviewed
    @order_detail.update_attributes(od_attrs)
    return @order_detail
  end

<<<<<<< HEAD
=======
  #
  # Simulates creating a reservation to a pre-defined instrument
  # [_ordered_by_]
  #   The user who is ordering the items
  # [_instrument_]
  #   The instrument the reservation is being placed on
  # [_account_]
  #   The account under which the order is placed
  # [_reserved_start_]
  #   The datetime that the reservation is to begin
  # [_extra_reservation_attrs_]
  #   Other parameters for the reservation; will override the defaults defined below
  #
  # Returns the reservation

>>>>>>> 8f537dd1
  def place_reservation_for_instrument(ordered_by, instrument, account, reserve_start, extra_reservation_attrs=nil)
    order_detail = place_product_order(ordered_by, instrument.facility, instrument, account)

    instrument.schedule_rules.create(Factory.attributes_for(:schedule_rule)) if instrument.schedule_rules.empty?
    res_attrs={
      :reserve_start_at => reserve_start,
      :order_detail => order_detail,
      :duration_value => 60,
      :duration_unit => 'minutes'
    }

    res_attrs.merge!(extra_reservation_attrs) if extra_reservation_attrs
    @instrument.reservations.create(res_attrs)
  end
<<<<<<< HEAD

=======
>>>>>>> 8f537dd1

  #
  # Creates a +Reservation+ for a newly created +Instrument+ that is party
  # of +facility+. The reservation is made for +order_detail+ and starts
  # at +reserve_start+. Variables +@instrument+ and +@reservation+ are
  # available for use once the method completes.
  # [_facility_]
  #   The +Facility+ for which the new +Instrument+ will be created
  # [_order_detail_]
  #   The +OrderDetail+ that the +Reservation+ will belong to
  # [_reserve_start_]
  #   An +ActiveSupport::TimeWithZone+ object representing the time the
  #   +Reservation+ should begin
  # [_extra_reservation_attrs_]
  #   Custom attributes for the +Reservation+, if any
  def place_reservation(facility, order_detail, reserve_start, extra_reservation_attrs=nil)
    facility_account=facility.facility_accounts.create(Factory.attributes_for(:facility_account))

    # create instrument, min reserve time is 60 minutes, max is 60 minutes
    @instrument=facility.instruments.create(
        Factory.attributes_for(
          :instrument,
          :facility_account => facility_account,
          :min_reserve_mins => 60,
          :max_reserve_mins => 60
        )
    )

    assert @instrument.valid?
    @instrument.schedule_rules.create(Factory.attributes_for(:schedule_rule))

    res_attrs={
      :reserve_start_at => reserve_start,
      :order_detail => order_detail,
      :duration_value => 60,
      :duration_unit => 'minutes'
    }

    res_attrs.merge!(extra_reservation_attrs) if extra_reservation_attrs
    @reservation=@instrument.reservations.create(res_attrs)
  end


  #
  # Sets up an environment for testing reservations by creating records for
  # and assigning the following instance variables:
  # - @instrument
  # - @price_group
  # - @order
  # - @order_detail
  # Gives you everything you need to #place_reservation.
  # [_facility_]
  #   The facility that all assigned variables relate to
  # [_facility_account_]
  #   The account that @instrument is associated with
  # [_account_]
  #   The account used to place @order
  # [_user_]
  #   The +User+ that creates the @order
  def setup_reservation(facility, facility_account, account, user)
    # create instrument, min reserve time is 60 minutes, max is 60 minutes
    options          = Factory.attributes_for(:instrument, :facility_account => facility_account, :min_reserve_mins => 60, :max_reserve_mins => 60)
    @instrument       = facility.instruments.create(options)
    assert @instrument.valid?
    @price_group      = facility.price_groups.create(Factory.attributes_for(:price_group))
    Factory.create(:price_group_product, :product => @instrument, :price_group => @price_group)
    # add rule, available every day from 9 to 5, 60 minutes duration
    @instrument.schedule_rules.create(Factory.attributes_for(:schedule_rule, :end_hour => 23))
    # create price policy with default window of 1 day
    @instrument.instrument_price_policies.create(Factory.attributes_for(:instrument_price_policy).update(:price_group_id => @price_group.id))
    # create order, order detail
    @order            = user.orders.create(Factory.attributes_for(:order, :created_by => user.id, :account => account, :ordered_at => Time.zone.now))
    @order.add(@instrument, 1)
    @order_detail     = @order.order_details.first
  end

end<|MERGE_RESOLUTION|>--- conflicted
+++ resolved
@@ -142,9 +142,6 @@
     Factory.create(:nufs_account, :account_users_attributes => [ Factory.attributes_for(:account_user, :user => owner) ])
   end
 
-<<<<<<< HEAD
-  # Simulates placing an order for an item
-=======
   # Simulates placing an order for a product
   # [_ordered_by_]
   #   The user who is ordering the product
@@ -169,7 +166,6 @@
 
   #
   # Simulates placing an order for an item and having it marked complete
->>>>>>> 8f537dd1
   # [_ordered_by_]
   #   The user who is ordering the item
   # [_facility_]
@@ -178,7 +174,6 @@
   #   The product being ordered
   # [_account_]
   #   The account under which the order is placed
-<<<<<<< HEAD
   def place_product_order(ordered_by, facility, product, account=nil)
     @price_group=Factory.create(:price_group, :facility => facility)
     o_attrs={ :created_by => ordered_by.id, :facility => facility, :ordered_at => Time.zone.now }
@@ -201,8 +196,6 @@
   #   The facility with which the order is placed
   # [_account_]
   #   The account under which the order is placed
-=======
->>>>>>> 8f537dd1
   # [_reviewed_]
   #   true if the completed order should also be marked as reviewed, false by default
   def place_and_complete_item_order(ordered_by, facility, account=nil, reviewed=false)
@@ -228,8 +221,6 @@
     return @order_detail
   end
 
-<<<<<<< HEAD
-=======
   #
   # Simulates creating a reservation to a pre-defined instrument
   # [_ordered_by_]
@@ -244,8 +235,6 @@
   #   Other parameters for the reservation; will override the defaults defined below
   #
   # Returns the reservation
-
->>>>>>> 8f537dd1
   def place_reservation_for_instrument(ordered_by, instrument, account, reserve_start, extra_reservation_attrs=nil)
     order_detail = place_product_order(ordered_by, instrument.facility, instrument, account)
 
@@ -260,10 +249,6 @@
     res_attrs.merge!(extra_reservation_attrs) if extra_reservation_attrs
     @instrument.reservations.create(res_attrs)
   end
-<<<<<<< HEAD
-
-=======
->>>>>>> 8f537dd1
 
   #
   # Creates a +Reservation+ for a newly created +Instrument+ that is party
