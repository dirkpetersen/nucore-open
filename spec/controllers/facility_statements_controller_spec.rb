--- conflicted
+++ resolved
@@ -2,37 +2,7 @@
 require 'controller_spec_helper'
 require 'transaction_search_spec_helper'
 
-<<<<<<< HEAD
 unless AccountManager::STATEMENT_ACCOUNT_CLASSES.empty?
-=======
-describe FacilityStatementsController do
-  render_views
-  def create_order_details
-    @order_detail1 = place_and_complete_item_order(@user, @authable, @account)
-    @order_detail2 = place_and_complete_item_order(@user, @authable, @account)
-    @order_detail2.update_attributes(:reviewed_at => nil)
-  
-    @account2=Factory.create(:credit_card_account, :account_users_attributes => [Hash[:user => @user, :created_by => @user, :user_role => 'Owner']], :facility_id => @authable.id)
-    @authable_account2 = @authable.facility_accounts.create(Factory.attributes_for(:facility_account))
-    @order_detail3 = place_and_complete_item_order(@user, @authable, @account2)
-    
-    [@order_detail1, @order_detail3].each do |od|
-      od.reviewed_at = 1.day.ago
-      od.save!
-    end
-  
-  end
-  before(:all) { create_users }
-
-  before(:each) do
-    @authable=Factory.create(:facility)
-    @user=Factory.create(:user)
-    UserRole.grant(@user, UserRole::ADMINISTRATOR)
-    @account=Factory.create(:credit_card_account, :account_users_attributes => [Hash[:user => @owner, :created_by => @user, :user_role => 'Owner']], :facility_id => @authable.id)
-    @statement=Factory.create(:statement, :facility_id => @authable.id, :created_by => @admin.id, :account => @account)
-    @params={ :facility_id => @authable.url_name }
-  end
->>>>>>> fdb63d65
 
   describe FacilityStatementsController do
     render_views
@@ -40,6 +10,7 @@
     def create_order_details
       @order_detail1 = place_and_complete_item_order(@user, @authable, @account)
       @order_detail2 = place_and_complete_item_order(@user, @authable, @account)
+      @order_detail2.update_attributes(:reviewed_at => nil)
 
       @account2=Factory.create(@account_sym, :account_users_attributes => [Hash[:user => @user, :created_by => @user, :user_role => 'Owner']], :facility_id => @authable.id)
       @authable_account2 = @authable.facility_accounts.create(Factory.attributes_for(:facility_account))
@@ -68,7 +39,6 @@
     end
 
 
-<<<<<<< HEAD
     context 'index' do
 
       before :each do
@@ -83,30 +53,6 @@
       end
 
       it_should_deny_all [:staff, :senior_staff]
-=======
-  context "new" do
-    before :each do
-      @method = :get
-      @action = :new
-      create_order_details
-    end
-    
-    it_should_allow_managers_only do
-      response.should be_success
-    end
-    
-    it_should_deny_all [:staff, :senior_staff]
-
-    it "should return the right order details" do
-      grant_and_sign_in(@user)
-      do_request
-      response.should be_success
-      assigns(:accounts).should contain_all [@account, @account2]
-      assigns(:facility).should == @authable
-      assigns(:order_detail_action).should == :send_statements
-      assigns(:order_details).should contain_all [@order_detail1, @order_detail3]
-    end
->>>>>>> fdb63d65
 
     end
 
@@ -130,7 +76,7 @@
         assigns(:accounts).should contain_all [@account, @account2]
         assigns(:facility).should == @authable
         assigns(:order_detail_action).should == :send_statements
-        (assigns(:order_details) - [@order_detail1, @order_detail3]).should be_empty
+        assigns(:order_details).should contain_all [@order_detail1, @order_detail3]
       end
 
       it_should_support_searching
