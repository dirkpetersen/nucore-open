--- conflicted
+++ resolved
@@ -270,9 +270,6 @@
 
     context 'no relay' do
       before :each do
-<<<<<<< HEAD
-        RelayDummy.create!(:instrument_id => @instrument.id)
-=======
         RelaySynaccessRevA.create!(
           :ip => '192.168.1.2',
           :port => 1234,
@@ -281,7 +278,6 @@
           :type => RelaySynaccessRevA.name,
           :instrument_id => @instrument.id
         )
->>>>>>> 9926062e
       end
 
       it_should_allow_operators_only :redirect do
