source 'https://rubygems.org'

## base
gem 'rails',            '3.2.13'
gem 'rails_config',     '0.3.3'

## database
gem 'mysql2',           '~> 0.3.11'
gem 'foreigner',        '1.1.1'

## deployment
gem 'capistrano',       '2.15.4'

## auth
gem 'devise',           '2.2.4'
gem 'devise-encryptable', '0.1.2'
gem 'devise_ldap_authenticatable', '0.6.1'
gem 'cancan',           '1.6.10'

## models
gem 'aasm',             '2.2.0'
gem 'paperclip',        '~> 2.7.5'
gem 'vestal_versions',  '1.2.4.3', :git => 'git://github.com/elzoiddy/vestal_versions.git'
gem 'awesome_nested_set', '2.1.6'
gem 'nokogiri',         '1.4.4'

## views
gem 'haml',             '4.0.3'
gem 'will_paginate',    '3.0.4'
gem 'dynamic_form',     '~> 1.1.4'
gem "ckeditor"
gem 'jquery-rails',     '~> 2.1.4'
gem 'jquery-ui-sass-rails'

## controllers
gem 'prawn',            '0.12'
gem 'prawn_rails',      '0.0.11'

## other
gem 'rake'
gem 'spreadsheet',      '~> 0.6.5.5'
gem 'fast-aes',         '0.1.1'
gem 'pdf-reader',       '1.3.3'
gem 'exception_notification', :require => 'exception_notifier'
gem 'daemons',          '1.1.9'

## custom
gem 'c2po',             '~> 1.0.0', :path => 'vendor/engines/c2po'

gem 'synaccess_connect', '0.2.0', :git => 'git://github.com/tablexi/synaccess.git'

group :development, :test do
  gem "awesome_print",     '1.1.0'
  gem 'ci_reporter'
  gem 'factory_girl_rails','4.2.1'
  gem "pry-rails",         '0.2.2'
  gem 'quiet_assets'
  gem 'rspec-rails',       '2.13.2'
  gem 'ruby-debug19',      '0.11.6'
  gem 'shoulda-matchers',  '2.1'
  gem 'single_test',       '0.4.0'
  gem 'spork',             '0.9.2'
  gem 'timecop'
end

group :assets do
  gem 'sass-rails',   "~> 3.2.6"
  gem 'coffee-rails', "~> 3.2.2"
  gem 'uglifier',     ">= 2.1.1"
<<<<<<< HEAD
  gem 'therubyracer'
=======
  gem 'turbo-sprockets-rails3'
>>>>>>> c33f47f0
end

group :oracle do
  # ruby-oci8 won't compile on lion
  unless RUBY_PLATFORM =~ /(?:i686|x86_64)-darwin(?:11|12)/
    gem 'ruby-oci8',        '2.1.5'
  end

  gem 'activerecord-oracle_enhanced-adapter', '1.4.2'
end<|MERGE_RESOLUTION|>--- conflicted
+++ resolved
@@ -67,11 +67,8 @@
   gem 'sass-rails',   "~> 3.2.6"
   gem 'coffee-rails', "~> 3.2.2"
   gem 'uglifier',     ">= 2.1.1"
-<<<<<<< HEAD
   gem 'therubyracer'
-=======
   gem 'turbo-sprockets-rails3'
->>>>>>> c33f47f0
 end
 
 group :oracle do
