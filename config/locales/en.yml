--- conflicted
+++ resolved
@@ -37,8 +37,6 @@
       intro_html: Congratulations, %{first_name}. A NU Core account has been created for you. You may log in at <a href="%{login_url}">%{login_url}</a>.
       intro: Congratulations, %{first_name}. A NU Core account has been created for you. You may log in at %{login_url}.
       no_password: You may log in with your Northwestern NetID and password.
-<<<<<<< HEAD
-=======
     order_receipt:
       intro: Thank you for your order on the NU Core website.
       outro: All prices are estimates. Actual cost is assigned when the order is complete.
@@ -56,7 +54,6 @@
         The following user %{user} has been added to your payment source "%{account}" by administrator %{created_by}.<br/><br/>
         If this is incorrect you may %{login_link} and remove this user or contact the administrator named above.
 
->>>>>>> 4dbd9452
   devise:
     failure: 
       invalid: Invalid username or password.
