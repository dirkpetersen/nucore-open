Nucore::Application.routes.draw do
  match '/users/sign_in.pdf' => redirect('/users/sign_in')
  devise_for :users, :skip => :passwords

  if SettingsHelper.feature_on?(:password_update)
    match '/users/password/edit_current', :to => 'user_password#edit_current', :as => 'edit_current_password'
    match '/users/password/reset',        :to => 'user_password#reset',        :as => 'reset_password'
    match '/users/password/edit',         :to => 'user_password#edit',         :as => 'edit_password'
    match '/users/password/update',       :to => 'user_password#update',       :as => 'update_password'
  end

  # root route
  root :to => 'public#index'

  # authentication
  match 'switch_back',   :to => 'public#switch_back'

  # shared searches
  post  '/user_search_results', :to => 'search#user_search_results'
  match '/facilities/:facility_id/price_group/:price_group_id/account_price_group_members/search_results', :to => 'account_price_group_members#search_results'
  match '/facilities/:facility_id/accounts/user/:user_id', :to => 'facility_accounts#user_accounts', :as => 'user_accounts'

  post  'order_search' => 'order_search#index', :as => 'order_search'

  # front-end accounts
  resources :accounts, :only => [:index, :show] do
    member do
      get 'user_search'
      get 'transactions'
      get 'transactions_in_review'
    end

    if SettingsHelper.feature_on? :suspend_accounts
      match 'suspend', :to => 'accounts#suspend', :as => 'suspend'
      match 'unsuspend', :to => 'accounts#unsuspend', :as => 'unsuspend'
    end

    resources :account_users, :only => [:new, :destroy, :create, :index] do
      collection do
        get 'user_search'
      end
    end

    resources :statements, :only => [:index]

    resources :facilities, :only => [] do
      resources :statements, :only => [:show]
    end
  end

  # transaction searches
  match '/transactions', :to => 'transaction_history#my_history', :as => 'transaction_history'

  # global settings
  resources :affiliates, :except => :show

  resources :facilities, :except => [:delete] do
    collection do
      get 'list'
    end

    member do
      get 'manage'
    end

    resources :products, :only => [:index] do
      resources :product_accessories, :only => [:index, :create, :destroy], :path => 'accessories'
    end

    match 'instrument_statuses', :to => 'instruments#instrument_statuses', :as => 'instrument_statuses'

    resources :instruments do
      member do
        get 'manage'
      end

      match 'public_schedule', :to => 'instruments#public_schedule'
      match 'schedule',        :to => 'instruments#schedule'
      match 'agenda',          :to => 'instruments#agenda'
      match 'status',          :to => 'instruments#instrument_status'
      match 'switch',          :to => 'instruments#switch'

      resources :schedule_rules, :except => [:show]
      resources :product_access_groups
      resources :price_policies, :controller => 'instrument_price_policies', :except => [:show]
      resources :reservations, :only => [:new, :create, :destroy], :controller => 'facility_reservations' do
        get 'edit_admin',   :to => 'facility_reservations#edit_admin'
        put 'update_admin', :to => 'facility_reservations#update_admin'
      end

      resources :reservations, :only => [:index]
      resources :users, :controller => 'product_users', :except => [:show, :edit, :create]
      match '/users/user_search_results', :to => 'product_users#user_search_results'
      match 'update_restrictions',        :to => 'product_users#update_restrictions'
    end

    resources :services do
      member do
        get 'manage'
      end
      resources :price_policies, :controller => 'service_price_policies', :except => [:show]
      resources :users, :controller => 'product_users', :except => [:show, :edit, :create]
      match '/users/user_search_results', :to =>'product_users#user_search_results'
    end

    resources :items do
      member do
        get 'manage'
      end
      resources :price_policies, :controller => 'item_price_policies', :except => [:show]
      resources :users, :controller => 'product_users', :except => [:show, :edit, :create]
      match '/users/user_search_results', :to =>'product_users#user_search_results'
    end

    resources :bundles do
      member do
        get 'manage'
      end
      resources :users, :controller => 'product_users', :except => [:show, :edit, :create]
      match '/users/user_search_results', :to =>'product_users#user_search_results'
      resources :bundle_products, :controller => 'bundle_products', :except => [:show]
    end

    resources :price_group_products, :only => [:edit, :update]

    match 'schedule', :to => 'facilities#schedule'
    match 'agenda',   :to => 'facilities#agenda'
    resources :order_statuses, :except => [:show]

    resources :facility_users, :controller => 'facility_users', :only => [:index, :destroy] do
      collection do
        get 'search'
      end
      match 'map_user', :to => 'facility_users#map_user'
    end

    ### Feature Toggle Create Users ###
    if SettingsHelper.feature_on?(:create_users)
      resources :users, :except => [:edit, :update] do
        collection do
          get 'new_external'
          post 'search'
        end
        get   'switch_to',    :to => 'users#switch_to'
        match 'orders',       :to => 'users#orders'
        match 'reservations', :to => 'users#reservations'
        match 'accounts',     :to => 'users#accounts'
        match 'instruments',  :to => 'users#instruments'
      end
    else
      resources :users, :except => [:edit, :update, :new, :create], :constraints => {:id => /\d+/} do
        get   'switch_to',    :to => 'users#switch_to'
        match 'orders',       :to => 'users#orders'
        match 'reservations', :to => 'users#reservations'
        match 'accounts',     :to => 'users#accounts'
        match 'instruments',  :to => 'users#instruments'
      end
    end
    ######

    resources :facility_accounts, :controller => 'facility_facility_accounts', :only => [:index, :new, :create, :edit, :update] if SettingsHelper.feature_on? :recharge_accounts

    resources :orders, :controller => 'facility_orders', :only => [:index, :edit, :update] do
      member do
        post 'send_receipt'
      end

      collection do
        post 'batch_update'
        get 'show_problems'
        get 'disputed'
        get 'tab_counts'
      end

      resources :order_details, :controller => 'facility_order_details', :only => [:edit, :update, :destroy] do
        member do
          get 'remove_from_journal'
        end
        get 'new_price', :to => 'facility_order_details#new_price'
        put 'resolve_dispute', :to => 'facility_order_details#resolve_dispute'
        resources :reservations, :controller => 'facility_reservations', :only => [:edit, :update, :show]
      end
    end

    resources :order_imports, :only => [ :new, :create ]

    resources :reservations, :controller => 'facility_reservations', :only => :index do
      collection do
        post 'batch_update'
        get 'show_problems'
        get 'disputed'
        get 'timeline'
        get 'tab_counts'
      end
    end

    get 'accounts_receivable', :to => 'facility_accounts#accounts_receivable'

    ### Feature Toggle Editing Accounts ###
    resources :accounts, :controller => 'facility_accounts', :only => [:index, :show] do
      collection do
        get 'search'
        match 'search_results', :via => [:get, :post]
      end
      get '/members',                          :to => 'facility_accounts#members',        :as => 'members'
      get '/statements/:statement_id(.:format)', :to => 'facility_accounts#show_statement', :as => 'statement', :defaults => { :format => 'html' } if AccountManager.using_statements?

      if SettingsHelper.feature_on?(:suspend_accounts)
        match 'suspend',   :to => 'facility_accounts#suspend',   :as => 'suspend'
        match 'unsuspend', :to => 'facility_accounts#unsuspend', :as => 'unsuspend'
      end
    end

    if SettingsHelper.feature_on?(:edit_accounts)
      resources :accounts, :controller => 'facility_accounts', :only => [:new, :create, :edit, :update] do
        collection do
          get 'new_account_user_search'
          get 'user_search'
        end
        resources :account_users, :controller => 'facility_account_users', :only => [:new, :destroy, :create, :update] do
          collection do
            get 'user_search'
          end
        end
      end
    end
    ######

    resources :journals, :controller => 'facility_journals', :only => [:index, :new, :create, :update, :show] do
      post 'reconcile', :to => 'facility_journals#reconcile'
    end

    get 'bulk_email', :to => 'bulk_email#search'

    resources :price_groups do
      member do
        get 'users'
        get 'accounts'
      end

      resources :user_price_group_members, :only => [:new, :destroy, :create]

      resources :account_price_group_members, :only => [:new, :destroy, :create]
    end

    get 'notifications',       :to => 'facility_notifications#index'
    post 'notifications/send', :to => 'facility_notifications#send_notifications', :as => 'send_notifications'
    get 'transactions',        :to => 'facilities#transactions'
    get 'in_review',           :to => 'facility_notifications#in_review',          :as => 'notifications_in_review'
    post 'in_review/mark',     :to => 'facility_notifications#mark_as_reviewed',   :as => 'notifications_mark_as_reviewed'

    resources :statements, :controller => 'facility_statements', :only => [:index, :new, :show] do
      collection do
        post 'send_statements'
      end
    end
  end

  # order process
<<<<<<< HEAD
  match '/orders/cart', :to => 'orders#cart', :as => 'cart'
  match "/orders(\/:status)", :to => 'orders#index', :as => 'orders_status', :constraints => { :status => /pending|all/ } ## emacs quoting \/


  put '/orders/:id/remove/:order_detail_id', :to => 'orders#remove',      :as => 'remove_order'
  match '/order/:id/add_account',            :to => 'orders#add_account', :as => 'add_account'

  resources :orders do
    member do
      match 'add',            :via => [:get, :put]
      match 'purchase',       :via => [:get, :put]
      match 'choose_account', :via => [:get, :post]
      put   'update_or_purchase'
      get   'receipt'
      put   'clear'
    end

    resources :order_details, :only => [:show, :update] do
      get  '/order_file',        :to => 'order_details#order_file',        :as => 'order_file'
      post '/upload_order_file', :to => 'order_details#upload_order_file', :as => 'upload_order_file'
      get '/remove_order_file',  :to => 'order_details#remove_order_file', :as => 'remove_order_file'

      resources :reservations, :except => [:index] do
        get '/move',               :to => 'reservations#move',              :as => 'move_reservation'
        get '/switch_instrument',  :to => 'reservations#switch_instrument', :as => 'switch_instrument'
        match '/pick_accessories', :to => 'reservations#pick_accessories',  :as => 'pick_accessories', :via => [:get, :post]
=======
  map.cart '/orders/cart', :controller => 'orders', :action => 'cart'

  match "/orders(/:status)" => "orders#index", :status => /pending|all/, :as => "orders_status"
  #match "/orders/all" => "orders#index", :status => "all", :as => "orders_all"
  map.remove_order '/orders/:id/remove/:order_detail_id', :controller => 'orders', :action => 'remove', :conditions => {:method => :put}
  map.add_account '/order/:id/add_account', :controller => 'orders', :action => 'add_account'
  map.resources :orders, :member => {:add => [:get, :put], :purchase => [ :get, :put ], :update_or_purchase => [:put], :receipt => :get, :clear => :put, :choose_account => [:get,:post]} do |order|
    order.resources :order_details, :only => [:show, :update] do |order_detail|
      order_detail.order_file '/order_file', :controller => 'order_details', :action => 'order_file', :conditions => {:method => :get}
      order_detail.upload_order_file '/upload_order_file', :controller => 'order_details', :action => 'upload_order_file', :conditions => {:method => :post}
      order_detail.remove_order_file '/remove_order_file', :controller => 'order_details', :action => 'remove_order_file', :conditions => {:method => :get}
      order_detail.resources :reservations, :except => [:index] do |reservation|
        reservation.move_reservation '/move', :controller => 'reservations', :action => 'move', :conditions => {:method => :post}
        reservation.earliest_move_possible '/move', :controller => 'reservations', :action => 'earliest_move_possible', :conditions => {:method => :get}
        reservation.switch_instrument '/switch_instrument', :controller => 'reservations', :action => 'switch_instrument', :conditions => {:method => :get}
        reservation.pick_accessories '/pick_accessories', :controller => 'reservations', :action => 'pick_accessories', :conditions => {:method => [:get, :post]}
>>>>>>> 7ace7098
      end
    end
  end

  # notifications
  resources :notifications, :only => [ :index ] do
    collection do
      get :count
    end
  end

  # reservations
  match 'reservations', :to => 'reservations#list', :as => 'reservations'
  match 'reservations(/:status)', :to => 'reservations#list', :as => 'reservations_status'

  # file upload routes
  get   '/facilities/:facility_id/:product/:product_id/files/upload',                                   :to => 'file_uploads#upload',                :as => 'upload_product_file'
  post  '/facilities/:facility_id/:product/:product_id/files',                                          :to => 'file_uploads#create',                :as => 'add_product_file'
  post  '/facilities/:facility_id/:product/:product_id/uploader_files',                                 :to => 'file_uploads#uploader_create',       :as => 'add_uploader_file'
  match '/facilities/:facility_id/:product/:product_id/files/:id',                                      :to => 'file_uploads#destroy',               :as => 'remove_product_file', :via => :delete
  get   '/facilities/:facility_id/:product/:product_id/files/product_survey',                           :to => 'file_uploads#product_survey',        :as => 'product_survey'
  post  '/facilities/:facility_id/:product/:product_id/files/create_product_survey',                    :to => 'file_uploads#create_product_survey', :as => 'create_product_survey'
  put   '/facilities/:facility_id/services/:service_id/surveys/:external_service_passer_id/activate',   :to => 'surveyors#activate',                 :as => 'activate_survey'
  put   '/facilities/:facility_id/services/:service_id/surveys/:external_service_passer_id/deactivate', :to => 'surveyors#deactivate',               :as => 'deactivate_survey'
  match '/facilities/:facility_id/services/:service_id/surveys/:external_service_id/complete',          :to => 'surveyors#complete',                 :as => 'complete_survey',     :via => [:get, :post]

  # general reports
  match '/facilities/:facility_id/general_reports/assigned_to',   :to => 'general_reports#assigned_to',   :as => 'assigned_to_facility_general_reports',   :via => [ :get, :post ]
  match '/facilities/:facility_id/general_reports/account',       :to => 'general_reports#account',       :as => 'account_facility_general_reports',       :via => [ :get, :post ]
  match '/facilities/:facility_id/general_reports/price_group',   :to => 'general_reports#price_group',   :as => 'price_group_facility_general_reports',   :via => [ :get, :post ]
  match '/facilities/:facility_id/general_reports/account_owner', :to => 'general_reports#account_owner', :as => 'account_owner_facility_general_reports', :via => [ :get, :post ]
  match '/facilities/:facility_id/general_reports/product',       :to => 'general_reports#product',       :as => 'product_facility_general_reports',       :via => [ :get, :post ]
  match '/facilities/:facility_id/general_reports/purchaser',     :to => 'general_reports#purchaser',     :as => 'purchaser_facility_general_reports',     :via => [ :get, :post ]

  # instrument reports
  match '/facilities/:facility_id/instrument_reports/account',       :to => 'instrument_reports#account',       :as => 'account_facility_instrument_reports',       :via => [ :get, :post ]
  match '/facilities/:facility_id/instrument_reports/account_owner', :to => 'instrument_reports#account_owner', :as => 'account_owner_facility_instrument_reports', :via => [ :get, :post ]
  match '/facilities/:facility_id/instrument_reports/instrument',    :to => 'instrument_reports#instrument',    :as => 'instrument_facility_instrument_reports',    :via => [ :get, :post ]
  match '/facilities/:facility_id/instrument_reports/purchaser',     :to => 'instrument_reports#purchaser',     :as => 'purchaser_facility_instrument_reports',     :via => [ :get, :post ]

  # instrument day reports
  match '/facilities/:facility_id/instrument_day_reports/actual_quantity',   :to => 'instrument_day_reports#actual_quantity',   :as => 'actual_quantity_facility_instrument_day_reports',   :via => [ :get, :post ]
  match '/facilities/:facility_id/instrument_day_reports/reserved_quantity', :to => 'instrument_day_reports#reserved_quantity', :as => 'reserved_quantity_facility_instrument_day_reports', :via => [ :get, :post ]
  match '/facilities/:facility_id/instrument_day_reports/reserved_hours',    :to => 'instrument_day_reports#reserved_hours',    :as => 'reserved_hours_facility_instrument_day_reports',    :via => [ :get, :post ]
  match '/facilities/:facility_id/instrument_day_reports/actual_hours',      :to => 'instrument_day_reports#actual_hours',      :as => 'actual_hours_facility_instrument_day_reports',      :via => [ :get, :post ]

end<|MERGE_RESOLUTION|>--- conflicted
+++ resolved
@@ -257,7 +257,6 @@
   end
 
   # order process
-<<<<<<< HEAD
   match '/orders/cart', :to => 'orders#cart', :as => 'cart'
   match "/orders(\/:status)", :to => 'orders#index', :as => 'orders_status', :constraints => { :status => /pending|all/ } ## emacs quoting \/
 
@@ -281,27 +280,11 @@
       get '/remove_order_file',  :to => 'order_details#remove_order_file', :as => 'remove_order_file'
 
       resources :reservations, :except => [:index] do
-        get '/move',               :to => 'reservations#move',              :as => 'move_reservation'
+        get '/move',               :to => 'reservations#earliest_move_possible'
+        post '/move',              :to => 'reservations#move',              :as => 'move_reservation'
         get '/switch_instrument',  :to => 'reservations#switch_instrument', :as => 'switch_instrument'
         match '/pick_accessories', :to => 'reservations#pick_accessories',  :as => 'pick_accessories', :via => [:get, :post]
-=======
-  map.cart '/orders/cart', :controller => 'orders', :action => 'cart'
-
-  match "/orders(/:status)" => "orders#index", :status => /pending|all/, :as => "orders_status"
-  #match "/orders/all" => "orders#index", :status => "all", :as => "orders_all"
-  map.remove_order '/orders/:id/remove/:order_detail_id', :controller => 'orders', :action => 'remove', :conditions => {:method => :put}
-  map.add_account '/order/:id/add_account', :controller => 'orders', :action => 'add_account'
-  map.resources :orders, :member => {:add => [:get, :put], :purchase => [ :get, :put ], :update_or_purchase => [:put], :receipt => :get, :clear => :put, :choose_account => [:get,:post]} do |order|
-    order.resources :order_details, :only => [:show, :update] do |order_detail|
-      order_detail.order_file '/order_file', :controller => 'order_details', :action => 'order_file', :conditions => {:method => :get}
-      order_detail.upload_order_file '/upload_order_file', :controller => 'order_details', :action => 'upload_order_file', :conditions => {:method => :post}
-      order_detail.remove_order_file '/remove_order_file', :controller => 'order_details', :action => 'remove_order_file', :conditions => {:method => :get}
-      order_detail.resources :reservations, :except => [:index] do |reservation|
-        reservation.move_reservation '/move', :controller => 'reservations', :action => 'move', :conditions => {:method => :post}
-        reservation.earliest_move_possible '/move', :controller => 'reservations', :action => 'earliest_move_possible', :conditions => {:method => :get}
-        reservation.switch_instrument '/switch_instrument', :controller => 'reservations', :action => 'switch_instrument', :conditions => {:method => :get}
-        reservation.pick_accessories '/pick_accessories', :controller => 'reservations', :action => 'pick_accessories', :conditions => {:method => [:get, :post]}
->>>>>>> 7ace7098
+
       end
     end
   end
