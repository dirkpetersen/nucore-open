--- conflicted
+++ resolved
@@ -142,11 +142,7 @@
       end
     end
 
-<<<<<<< HEAD
-    facility.resources :reservations, :controller => 'facility_reservations', :only => :index, :collection => {:batch_update => :post, :show_problems => :get, :disputed => :get, :timeline => :get}
-=======
-    facility.resources :reservations, :controller => 'facility_reservations', :only => :index, :collection => {:batch_update => :post, :show_problems => :get, :disputed => :get, :tab_counts => :get}
->>>>>>> 501008bb
+    facility.resources :reservations, :controller => 'facility_reservations', :only => :index, :collection => {:batch_update => :post, :show_problems => :get, :disputed => :get, :timeline => :get, :tab_counts => :get}
 
     facility.accounts_receivable '/accounts_receivable', :controller => 'facility_accounts', :action => 'accounts_receivable', :conditions => {:method => :get}
 
