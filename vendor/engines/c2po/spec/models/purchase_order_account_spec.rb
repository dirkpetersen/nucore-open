--- conflicted
+++ resolved
@@ -27,7 +27,6 @@
     account1 = PurchaseOrderAccount.create(@account_attrs)
     account1.should respond_to(:facility)
   end
-<<<<<<< HEAD
   
   it "should take a facility" do
     facility = FactoryGirl.create(:facility)
@@ -35,9 +34,6 @@
     account = PurchaseOrderAccount.create(@account_attrs)
     account.facility.should == facility
   end
-=======
-
->>>>>>> 0d06967a
   
   it "should be limited to a single facility" do
     PurchaseOrderAccount.limited_to_single_facility?.should be_true
