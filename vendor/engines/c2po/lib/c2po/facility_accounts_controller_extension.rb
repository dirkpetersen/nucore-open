--- conflicted
+++ resolved
@@ -9,36 +9,17 @@
       end
     end
 
-
-
-<<<<<<< HEAD
     def account_class_params
       params[:account] || params[:credit_card_account] || params[:purchase_order_account] || params[:nufs_account]
     end
-=======
-      def configure_new_account(account)
-        case account
-          when PurchaseOrderAccount
-            account.expires_at = parse_usa_date(account.expires_at).end_of_day
-          when CreditCardAccount
-            begin
-              account.expires_at = Date.civil(account.expiration_year.to_i, account.expiration_month.to_i).end_of_month.end_of_day
-            rescue Exception => e
-               account.errors.add(:base, e.message)
-            end
-          else
-            super
-        end
-      end
->>>>>>> ae0979ea
 
     def configure_new_account(account)
       case account
         when PurchaseOrderAccount
-          account.expires_at=parse_usa_date(account.expires_at)
+          account.expires_at = parse_usa_date(account.expires_at).end_of_day
         when CreditCardAccount
           begin
-            account.expires_at = Date.civil(account.expiration_year.to_i, account.expiration_month.to_i, -1)
+            account.expires_at = Date.civil(account.expiration_year.to_i, account.expiration_month.to_i).end_of_month.end_of_day
           rescue Exception => e
              account.errors.add(:base, e.message)
           end
