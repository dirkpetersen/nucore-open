--- conflicted
+++ resolved
@@ -11,11 +11,7 @@
 #
 # It's strongly recommended to check this file into your version control system.
 
-<<<<<<< HEAD
-ActiveRecord::Schema.define(:version => 20120420204254) do
-=======
 ActiveRecord::Schema.define(:version => 20120501184422) do
->>>>>>> 8fbac45f
 
   create_table "account_users", :force => true do |t|
     t.integer  "account_id",               :null => false
